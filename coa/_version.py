# -*- coding: utf-8 -*-

"""
Project : PyCoA
Date :    april 2020 - november 2023
Authors : Olivier Dadoun, Julien Browaeys, Tristan Beau
Copyright ©pycoa.fr
License: See joint LICENSE file

Module : coa._version

About : Gives the version information, also used in the setup.py and __init__.py files

"""

# Store the version here so:
# 1) we don't load dependencies by storing it in __init__.py
# 2) we can import it in setup.py for the same reason
# 3) we can import it into your module module
# see : https://stackoverflow.com/questions/458550/standard-way-to-embed-version-into-python-package

<<<<<<< HEAD
__version__ = 'dev'
=======
__version__ = '2.22.1'
>>>>>>> d78f0baf
__author__ = 'Tristan Beau, Julien Browaeys, Olivier Dadoun'
__email__ = 'support@pycoa.fr'<|MERGE_RESOLUTION|>--- conflicted
+++ resolved
@@ -19,10 +19,6 @@
 # 3) we can import it into your module module
 # see : https://stackoverflow.com/questions/458550/standard-way-to-embed-version-into-python-package
 
-<<<<<<< HEAD
-__version__ = 'dev'
-=======
 __version__ = '2.22.1'
->>>>>>> d78f0baf
 __author__ = 'Tristan Beau, Julien Browaeys, Olivier Dadoun'
 __email__ = 'support@pycoa.fr'