# -*- coding: utf-8 -*-

"""
Project : PyCoA
Date :    april 2020 - november 2023
Authors : Olivier Dadoun, Julien Browaeys, Tristan Beau
Copyright ©pycoa.fr
License: See joint LICENSE file

Module : coa.display

About :
-------

An interface module to easily plot pycoa data with bokeh

"""
from coa.tools import (
    kwargs_test,
    extract_dates,
    verb,
    fill_missing_dates
)
from coa.error import *
from coa.dbparser import _db_list_dict
import math
import pandas as pd
import geopandas as gpd
import numpy as np
import seaborn as sns
import matplotlib.pyplot as plt
from collections import defaultdict
import itertools
import json
import io
from io import BytesIO
import base64
from IPython import display
import copy
import locale
import inspect

from bokeh.models import (
    ColumnDataSource,
    TableColumn,
    DataTable,
    ColorBar,
    LogTicker,
    HoverTool,
    CrosshairTool,
    BasicTicker,
    GeoJSONDataSource,
    LinearColorMapper,
    LogColorMapper,
    Label,
    PrintfTickFormatter,
    BasicTickFormatter,
    NumeralTickFormatter,
    CustomJS,
    CustomJSHover,
    Select,
    Range1d,
    DatetimeTickFormatter,
    Legend,
    LegendItem,
    Text
)
from bokeh.models.widgets import (
    Tabs,
    Panel,
    Button,
    TableColumn,
    Toggle
)
from bokeh.plotting import figure
from bokeh.layouts import (
    row,
    column,
    gridplot
)
from bokeh.palettes import (
    Category10,
    Category20,
    Viridis256
)
from bokeh.models import Title

from bokeh.io import export_png
from bokeh import events
from bokeh.models.widgets import DateSlider
from bokeh.models import (
    LabelSet,
    WMTSTileSource
)
from bokeh.transform import (
    transform,
    cumsum
)

import branca.colormap
from branca.colormap import LinearColormap
from branca.element import (
    Element,
    Figure
)
import folium

import shapely.geometry as sg
from PIL import Image
import matplotlib.pyplot as plt
import datetime as dt
import bisect
from functools import wraps
from IPython.core.display import (
    display,
    HTML
)

width_height_default = [500, 380]
MAXCOUNTRIESDISPLAYED = 24
class AllVisu:
    """
        All visualisation should be implemented here !
    """
    def __init__(self, db = None, kindgeo = None):
        if kindgeo is None:
            pass
        else:
            self.kindgeo = kindgeo

        verb("Init of AllVisu() with db=" + str(db))
        self.database_name = db
        self.dbld = _db_list_dict
        self.lcolors = Category20[20]
        self.scolors = Category10[5]
        self.pycoageopandas = False
        self.ax_type = ['linear', 'log']
        self.geom = []
        self.geopan = gpd.GeoDataFrame()
        self.listfigs = []

        self.dicokargs = {
                            'textcopyright' : 'default',
                            'plot_width' : width_height_default[0],\
                            'plot_height' : width_height_default[1],\
                            'title' :  None,\
                            'modes' : ['mouse','vline','hline'],\
                            'tiles' : ['openstreet','esri','stamen'],\
                            'orientation':['horizontal','vertical'],\
                            'cursor_date':[False,True],\
                            'maplabel':['unsorted','sorted'],\
                            'guideline':[False,True],\
                            'bins':10,\
                            'resumetype':['spiral','spark'],\
                            'visu':['bokeh','folium'],\
                            'what':['standard', 'daily', 'weekly'],\
                            'which':None,\
                            'option':['nonneg', 'nofillnan', 'smooth7', 'sumall'],\
                            'where':None,
                            'typeofhist':['bylocation','byvalue','pie'],\
                            'maplabel':['text','textinteger','spark','spiral','label%','log','unsorted','exploded','dense'],
                         }
        self.options_stats  = ['when','input','input_field']
        self.options_charts = [ 'bins']
        self.options_front = ['where','option','which','what','visu']
        self.available_tiles = ['openstreet','esri','stamen']
        self.available_modes = ['mouse','vline','hline']
        self.uptitle, self.subtitle = ' ',' '

        self.dfigure_default = {'plot_height':width_height_default[1] ,'plot_width':width_height_default[0],'title':None,'textcopyright':'default'}
        self.dvisu_default = {'mode':'mouse','tile':self.available_tiles[0],'orientation':'horizontal','cursor_date':None,'maplabel':None,'guideline':False}

        self.when_beg = dt.date(1, 1, 1)
        self.when_end = dt.date(1, 1, 1)

        self.alloptions =  self.options_stats + self.options_charts + self.options_front + list(self.dfigure_default.keys()) +\
                           list(self.dvisu_default.keys()) + ['resumetype']

        self.iso3country = self.dbld[self.database_name][0]
        self.granularity = self.dbld[self.database_name][1]
        self.namecountry = self.dbld[self.database_name][2]

    ''' WRAPPER COMMUN FOR ALL'''
    def decowrapper(func):
        '''
            Main decorator it mainly deals with arg testings
        '''
        @wraps(func)
        def wrapper(self, input, input_field,**kwargs):
            """
            Parse a standard input, return :
                - pandas: with location keyword (eventually force a column named 'where' to 'where')
                - kwargs:
                    * keys = [plot_width, plot_width, title, when, title_temporal,bins, what, which]
            Note that method used only the needed variables, some of them are useless
            """
            if not isinstance(input, pd.DataFrame):
                raise CoaTypeError(input + 'Must be a pandas, with pycoa structure !')

            kwargs_test(kwargs, self.alloptions, 'Bad args used in the display function.')
            when = kwargs.get('when', None)
            which = kwargs.get('which', input.columns[2])
            if isinstance(which,list):
                which = input.columns[2]
            if input_field and 'cur_' in input_field:
                what =  which
            else:
                 # cumul is the default
                what = kwargs.get('what', which)

            if input_field is None:
                input_field = which

            if isinstance(input_field,list):
                test = input_field[0]
            else:
                test = input_field
            if input[[test,'date']].isnull().values.all():
                raise CoaKeyError('All values for '+ which + ' is nan nor empty')

            if type(input)==gpd.geodataframe.GeoDataFrame:
               self.pycoageopandas = True

            option = kwargs.get('option', None)
            bins = kwargs.get('bins', 10)
            title = kwargs.get('title', None)
            #textcopyright = kwargs.get('textcopyright', 'default')
            kwargs['plot_width'] = kwargs.get('plot_width', self.dfigure_default['plot_width'])
            kwargs['plot_height'] = kwargs.get('plot_height', self.dfigure_default['plot_height'])
            input['permanentdisplay'] = input.codelocation
            if 'codelocation' and 'clustername' not in input.columns:
                input['codelocation'] = input['where']
                input['clustername'] = input['where']
                input['rolloverdisplay'] = input['where']
                input['permanentdisplay'] = input['where']
            else:
                if self.granularity == 'nation' :
                    #input['codelocation'] = input['codelocation'].apply(lambda x: str(x).replace('[', '').replace(']', '') if len(x)< 10 else x[0]+'...'+x[-1] )
                    ##input['permanentdisplay'] = input.apply(lambda x: x.clustername if self.geo.get_GeoRegion().is_region(x.clustername) else str(x.codelocation), axis = 1)
                    input['permanentdisplay'] = input.codelocation
                else:
                    if self.granularity == 'subregion' :
                        input = input.reset_index(drop=True)
                        if isinstance(input['codelocation'].iloc[0],list):
                            input['codelocation'] = input['codelocation'].apply(lambda x: str(x).replace("'", '')\
                                                         if len(x)<5 else '['+str(x[0]).replace("'", '')+',...,'+str(x[-1]).replace("'", '')+']')

                        trad={}
                        cluster = input.clustername.unique()
                        '''
                        if isinstance(input['where'].iloc[0],list):
                           cluster = [i for i in cluster]
                        for i in cluster:
                            if i == self.namecountry:
                                input['permanentdisplay'] = input.clustername #[self.dbld[self.database_name][2]]*len(input)
                            else:
                                if self.geo.is_region(i):
                                    trad[i] = self.geo.is_region(i)
                                elif self.geo.is_subregion(i):
                                    trad[i] = self.geo.is_subregion(i)#input.loc[input.clustername==i]['codelocation'].iloc[0]
                                else:
                                    trad[i] = i
                                trad={k:(v[:3]+'...'+v[-3:] if len(v)>8 else v) for k,v in trad.items()}
                                if ',' in input.codelocation[0]:
                                    input['permanentdisplay'] = input.clustername
                                else:
                                    input['permanentdisplay'] = input.codelocation#input.clustername.map(trad)
                         '''
                    elif self.granularity == 'region' :
                        if all(i == self.namecountry for i in input.clustername.unique()):
                            input['permanentdisplay'] = [self.namecountry]*len(input)
                        else:
                            input['permanentdisplay'] = input.codelocation
                input['rolloverdisplay'] = input['where']

            maplabel = kwargs.get('maplabel', None)
            if maplabel and 'unsorted' in maplabel:
                pass
            else:
                input = input.sort_values(by=input_field, ascending = False).reset_index(drop=True)

            uniqloc = input.clustername.unique()

            if len(uniqloc) < 5:
                colors = self.scolors
            else:
                colors = self.lcolors
            colors = itertools.cycle(colors)
            dico_colors = {i: next(colors) for i in uniqloc}

            input = input.copy()
            if not 'colors' in input.columns:
                input.loc[:,'colors'] = input['clustername'].map(dico_colors)#(pd.merge(input, country_col, on='where'))

            if not isinstance(input_field, list):
                  input_field = [input_field]
            else:
                  input_field = input_field
            col2=which
            when_beg = input[[col2,'date']].date.min()
            when_end = input[[col2,'date']].date.max()

            if when:
                when_beg, when_end = extract_dates(when)
                if when_end > input[[col2,'date']].date.max():
                    when_end = input[[col2,'date']].date.max()

                if when_beg == dt.date(1, 1, 1):
                    when_beg = input[[col2,'date']].date.min()

                if not isinstance(when_beg, dt.date):
                    raise CoaNoData("With your current cuts, there are no data to plot.")

                if when_end <= when_beg:
                    print('Requested date below available one, take', when_beg)
                    when_end = when_beg
                if when_beg > input[[col2,'date']].date.max() or when_end > input[[col2,'date']].date.max():
                    raise CoaNoData("No available data after "+str(input[[input_field[0],'date']].date.max()))
            when_end_change = when_end

            for i in input_field:
                if input[i].isnull().all():
                    #raise CoaTypeError("Sorry all data are NaN for " + i)
                    print("Sorry all data are NaN for " + i)
                else:
                    when_end_change = min(when_end_change,AllVisu.changeto_nonull_date(input, when_end, i))

            if func.__name__ not in ['pycoa_date_plot', 'pycoa_plot', 'pycoa_scrollingmenu', 'pycoa_spiral_plot','pycoa_yearly_plot']:
                if len(input_field) > 1:
                    print(str(input_field) + ' is dim = ' + str(len(input_field)) + '. No effect with ' + func.__name__ + '! Take the first input: ' + input_field[0])
                input_field = input_field[0]

            if when_end_change != when_end:
                when_end = when_end_change

            self.when_beg = when_beg
            self.when_end = when_end
            input = input.loc[(input['date'] >=  self.when_beg) & (input['date'] <=  self.when_end)]

            title_temporal = ' (' + 'between ' + when_beg.strftime('%d/%m/%Y') + ' and ' + when_end.strftime('%d/%m/%Y') + ')'
            if func.__name__ not in ['pycoa_date_plot', 'pycoa_plot', 'pycoa_scrollingmenu', 'pycoa_spiral_plot','pycoa_yearly_plot']:
                title_temporal = ' (' + when_end.strftime('%d/%m/%Y')  + ')'
            title_option=''
            if option:
                if 'sumallandsmooth7' in option:
                    if not isinstance(option,list):
                        option = ['sumallandsmooth7']
                    option.remove('sumallandsmooth7')
                    option += ['sumall','smooth7']
                title_option = ' (option: ' + str(option)+')'

            input_field_tostring = str(input_field).replace('[', '').replace(']', '').replace('\'', '')
            whichtitle = which
            if 'pop' in input_field_tostring:
                whichtitle = input_field_tostring.replace('weekly ','').replace('daily ','')

            if 'daily' in input_field_tostring:
                titlefig = whichtitle + ', ' + 'day to day difference' + title_option
            elif 'weekly' in input_field_tostring:
                titlefig = whichtitle + ', ' + 'week to week difference' + title_option
            else:
                if 'cur_' in  which or 'idx_' in  which:
                    #titlefig = which + ', ' + 'current ' + which.replace('cur_','').replace('idx_','')+ title_option
                    titlefig = whichtitle + ', current value' + title_option
                else:
                    titlefig = whichtitle + ', cumulative'+ title_option

            if title:
                title = title
            else:
                title  = titlefig
            self.uptitle = title

            textcopyright = kwargs.get('textcopyright', None)
            if textcopyright:
                textcopyright = '©pycoa.fr ' + textcopyright + title_temporal
                kwargs.pop('textcopyright')
            else:
                textcopyright = '©pycoa.fr data from: {}'.format(self.database_name)+' '+title_temporal

            self.subtitle = textcopyright
            kwargs['title'] = title+title_temporal
            return func(self,input, input_field, **kwargs)
        return wrapper

    ''' FIGURE COMMUN FOR ALL Bokeh Figure'''
    def standardfig(self, **kwargs):
        """
         Create a standard Bokeh figure, with pycoa.fr copyright, used in all the bokeh charts
         """
        plot_width = kwargs.get('plot_width', self.dfigure_default['plot_width'])
        plot_height = kwargs.get('plot_height', self.dfigure_default['plot_height'])
        textcopyright = kwargs.get('textcopyright', self.dfigure_default['textcopyright'])

        if textcopyright  == 'default':
                textcopyright = '©pycoa.fr (data from: {})'.format(self.database_name)
        else:
                textcopyright = '©pycoa.fr ' + textcopyright

        citation = Label(x=0.65 * plot_width - len(textcopyright), y=0.01 * plot_height,
                                          x_units='screen', y_units='screen',
                                          text_font_size='1.5vh', background_fill_color='white', background_fill_alpha=.75,
                                          text=textcopyright)

        for i in list(self.dvisu_default.keys())  + self.options_front + self.options_charts + ['textcopyright'] + self.options_stats + ['date_slider']:
            if i in kwargs.keys():
                kwargs.pop(i)
        kwargs.pop('title')
        fig = figure(**kwargs, tools=['save', 'box_zoom,reset'], toolbar_location="right")
        #fig.add_layout(citation)
        fig.add_layout(Title(text=self.uptitle, text_font_size="10pt"), 'above')
        if 'innerdecomap' not in inspect.stack()[1].function:
            fig.add_layout(Title(text=self.subtitle, text_font_size="8pt", text_font_style="italic"), 'below')
        return fig

    def get_listfigures(self):
        return  self.listfigs

    def set_listfigures(self,fig):
            if not isinstance(fig,list):
                fig = [fig]
            self.listfigs = fig

    @decowrapper
    def pycoa_resume_data(self, input, input_field,**kwargs):
        loc=list(input['clustername'].unique())
        input['cases'] = input[input_field]
        resumetype = kwargs.get('resumetype','spiral')
        if resumetype == 'spiral':
            dspiral={i:AllVisu.spiral(input.loc[ (input.clustername==i) &
                        (input.date >= self.when_beg) &
                        (input.date <= self.when_end)].sort_values(by='date')) for i in loc}
            input['resume']=input['clustername'].map(dspiral)
        elif resumetype == 'spark':
            spark={i:AllVisu.sparkline(input.loc[ (input.clustername==i) &
                        (input.date >= self.when_beg) &
                        (input.date <= self.when_end)].sort_values(by='date')) for i in loc}
            input['resume']=input['clustername'].map(spark)
        else:
            raise CoaError('pycoa_resume_data can use spiral or spark ... here what ?')
        input = input.loc[input.date==input.date.max()].reset_index(drop=True)
        def path_to_image_html(path):
            return '<img src="'+ path + '" width="60" >'

        input=input.drop(columns=['permanentdisplay','rolloverdisplay','colors','cases'])
        input=input.apply(lambda x: x.round(2) if x.name in [input_field,'daily','weekly'] else x)
        if isinstance(input['where'][0], list):
            col=[i for i in list(input.columns) if i not in ['clustername','where','codelocation']]
            col.insert(0,'clustername')
            input = input[col]
            input=input.set_index('clustername')
        else:
           input = input.drop(columns='clustername')
           input=input.set_index('where')

        return input.to_html(escape=False,formatters=dict(resume=path_to_image_html))

    ''' DECORATORS FOR PLOT: DATE, VERSUS, SCROLLINGMENU '''
    def decoplot(func):
        """
        decorator for plot purpose
        """
        @wraps(func)
        def inner_plot(self,input, input_field ,**kwargs):
            mode = kwargs.get('mode', None)
            if mode:
                mode = mode
            else:
                mode = self.dvisu_default['mode']
            if mode not in self.available_modes:
                raise CoaTypeError('Don\'t know the mode wanted. So far:' + str(self.available_modes))
            kwargs['mode'] = mode

            if 'where' in input.columns:
                location_ordered_byvalues = list(
                    input.loc[input.date == self.when_end].sort_values(by=input_field, ascending=False)['clustername'].unique())
                input = input.copy()  # needed to avoid warning
                #input[inputtmp['clustername']] = pd.Categorical(input.clustername,
                #                                        categories=location_ordered_byvalues, ordered=True)
                input.loc[:,'clustername'] = pd.Categorical(input.clustername,
                                                       categories=location_ordered_byvalues, ordered=True)

                input = input.sort_values(by=['clustername', 'date']).reset_index(drop = True)

                if func.__name__ != 'pycoa_scrollingmenu' :
                    if len(location_ordered_byvalues) >= MAXCOUNTRIESDISPLAYED:
                        input = input.loc[input.clustername.isin(location_ordered_byvalues[:MAXCOUNTRIESDISPLAYED])]
                list_max = []
                for i in input_field:
                    list_max.append(max(input.loc[input.clustername.isin(location_ordered_byvalues)][i]))
                if len([x for x in list_max if not np.isnan(x)]) > 0:
                    amplitude = (np.nanmax(list_max) - np.nanmin(list_max))
                    if amplitude > 10 ** 4:
                        self.ax_type.reverse()
                if func.__name__ == 'pycoa_scrollingmenu' :
                    if isinstance(input_field,list):
                        if len(input_field) > 1:
                            print(str(input_field) + ' is dim = ' + str(len(input_field)) + '. No effect with ' + func.__name__ + '! Take the first input: ' + input_field[0])
                        input_field = input_field[0]
                    if self.dbld[self.database_name][1] == 'nation' and self.dbld[self.database_name][0] != 'WW':
                        func.__name__ = 'pycoa_date_plot'
            return func(self, input, input_field, **kwargs)
        return inner_plot

    ''' PLOT VERSUS '''
    @decowrapper
    @decoplot
    def pycoa_plot(self,input, input_field,**kwargs):
        '''
        -----------------
        Create a versus plot according to arguments.
        See help(pycoa_plot).
        Keyword arguments
        -----------------
        - input = None : if None take first element. A DataFrame with a Pycoa struture is mandatory
        |location|date|Variable desired|daily|cumul|weekly|codelocation|clustername|permanentdisplay|rolloverdisplay|
        - input_field = if None take second element. It should be a list dim=2. Moreover the 2 variables must be present
        in the DataFrame considered.
        - plot_heigh = width_height_default[1]
        - plot_width = width_height_default[0]
        - title = None
        - textcopyright = default
        - mode = mouse
        - cursor_date = None if True
                - orientation = horizontal
        - when : default min and max according to the inpude DataFrame.
                 Dates are given under the format dd/mm/yyyy.
                 when format [dd/mm/yyyy : dd/mm/yyyy]
                 if [:dd/mm/yyyy] min date up to
                 if [dd/mm/yyyy:] up to max date
        '''
        if len(input_field) != 2:
            raise CoaTypeError('Two variables are needed to plot a versus chart ... ')
        panels = []
        cases_custom = AllVisu.rollerJS()
        if self.get_listfigures():
            self.set_listfigures([])
        listfigs=[]
        for axis_type in self.ax_type:
            standardfig = self.standardfig( x_axis_label = input_field[0], y_axis_label = input_field[1],
                                                y_axis_type = axis_type, **kwargs )

            standardfig.add_tools(HoverTool(
                tooltips=[('where', '@rolloverdisplay'), ('date', '@date{%F}'),
                          (input_field[0], '@{casesx}' + '{custom}'),
                          (input_field[1], '@{casesy}' + '{custom}')],
                formatters={'where': 'printf', '@{casesx}': cases_custom, '@{casesy}': cases_custom,
                            '@date': 'datetime'}, mode = kwargs['mode'],
                point_policy="snap_to_data"))  # ,PanTool())

            for loc in input.clustername.unique():
                pandaloc = input.loc[input.clustername == loc].sort_values(by='date', ascending=True)
                pandaloc.rename(columns={input_field[0]: 'casesx', input_field[1]: 'casesy'}, inplace=True)
                standardfig.line(x='casesx', y='casesy',
                                 source=ColumnDataSource(pandaloc), legend_label=pandaloc.clustername.iloc[0],
                                 color=pandaloc.colors.iloc[0], line_width=3, hover_line_width=4)

            standardfig.legend.label_text_font_size = "12px"
            panel = Panel(child=standardfig, title=axis_type)
            panels.append(panel)
            standardfig.legend.background_fill_alpha = 0.6

            standardfig.legend.location = "top_left"
            listfigs.append(standardfig)
            AllVisu.bokeh_legend(standardfig)
        self.set_listfigures(listfigs)
        tabs = Tabs(tabs=panels)
        return tabs

    ''' DATE PLOT '''
    @decowrapper
    @decoplot
    def pycoa_date_plot(self,input, input_field,**kwargs):
        '''
        -----------------
        Create a date plot according to arguments. See help(pycoa_date_plot).
        Keyword arguments
        -----------------
        - input = None : if None take first element. A DataFrame with a Pycoa struture is mandatory
        |location|date|Variable desired|daily|cumul|weekly|codelocation|clustername|permanentdisplay|rolloverdisplay|
        - input_field = if None take second element could be a list
        - plot_heigh= width_height_default[1]
        - plot_width = width_height_default[0]
        - title = None
        - textcopyright = default
        - mode = mouse
        - guideline = False
        - cursor_date = None if True
                - orientation = horizontal
        - when : default min and max according to the inpude DataFrame.
                 Dates are given under the format dd/mm/yyyy.
                 when format [dd/mm/yyyy : dd/mm/yyyy]
                 if [:dd/mm/yyyy] min date up to
                 if [dd/mm/yyyy:] up to max date
        '''
        guideline = kwargs.get('guideline',self.dvisu_default['guideline'])
        panels = []
        listfigs = []
        cases_custom = AllVisu.rollerJS()
        if 'which' in kwargs and isinstance(kwargs['which'],list):
            input_field=kwargs['which']
        if isinstance(input['rolloverdisplay'].iloc[0],list):
            input['rolloverdisplay'] = input['clustername']
        for axis_type in self.ax_type:
            standardfig = self.standardfig( y_axis_type = axis_type, x_axis_type = 'datetime',**kwargs)
            i = 0
            r_list=[]
            maxou=-1000
            lcolors = iter(self.lcolors)
            line_style = ['solid', 'dashed', 'dotted', 'dotdash','dashdot']
            maxou,minou=0,0
            tooltips=[]
            for val in input_field:
                for loc in list(input.clustername.unique()):
                    input_filter = input.loc[input.clustername == loc].reset_index(drop = True)
                    src = ColumnDataSource(input_filter)
                    leg = input_filter.clustername[0]
                    #leg = input_filter.permanentdisplay[0]
                    if len(input_field)>1:
                        leg = input_filter.permanentdisplay[0] + ', ' + val
                    if len(list(input.clustername.unique())) == 1:
                        color = next(lcolors)
                    else:
                        color = input_filter.colors[0]
                    r = standardfig.line(x = 'date', y = val, source = src,
                                     color = color, line_width = 3,
                                     legend_label = leg,
                                     hover_line_width = 4, name = val, line_dash=line_style[i%4])
                    r_list.append(r)
                    maxou=max(maxou,np.nanmax(input_filter[val].values))
                    minou=max(minou,np.nanmin(input_filter[val].values))

                    if minou <0.01:
                        tooltips.append([('where', '@rolloverdisplay'), ('date', '@date{%F}'), (r.name, '@$name')])
                    else:
                        tooltips.append([('where', '@rolloverdisplay'), ('date', '@date{%F}'), (r.name, '@$name{0,0.0}')])
                    if isinstance(tooltips,tuple):
                        tooltips = tooltips[0]
                i += 1
            for i,r in enumerate(r_list):
                label = r.name
                tt = tooltips[i]
                formatters = {'where': 'printf', '@date': 'datetime', '@name': 'printf'}
                hover=HoverTool(tooltips = tt, formatters = formatters, point_policy = "snap_to_data", mode = kwargs['mode'], renderers=[r])  # ,PanTool())
                standardfig.add_tools(hover)
                if guideline:
                    cross= CrosshairTool()
                    standardfig.add_tools(cross)

            if axis_type == 'linear':
                if maxou  < 1e4 :
                    standardfig.yaxis.formatter = BasicTickFormatter(use_scientific=False)

            standardfig.legend.label_text_font_size = "12px"
            panel = Panel(child=standardfig, title = axis_type)
            panels.append(panel)
            standardfig.legend.background_fill_alpha = 0.6

            standardfig.legend.location  = "top_left"
            standardfig.legend.click_policy="hide"
            standardfig.legend.label_text_font_size = '8pt'
            if len(input_field) > 1 and len(input_field)*len(input.clustername.unique())>16:
                standardfig.legend.visible=False
            standardfig.xaxis.formatter = DatetimeTickFormatter(
                days = ["%d/%m/%y"], months = ["%d/%m/%y"], years = ["%b %Y"])
            AllVisu.bokeh_legend(standardfig)
            listfigs.append(standardfig)
        self.set_listfigures(listfigs)
        tabs = Tabs(tabs = panels)
        return tabs

    ''' SPIRAL PLOT '''
    @decowrapper
    @decoplot
    def pycoa_spiral_plot(self, input = None, input_field = None, **kwargs):
        guideline = kwargs.get('guideline',self.dvisu_default['guideline'])
        panels = []
        listfigs = []
        if isinstance(input['rolloverdisplay'].iloc[0],list):
            input['rolloverdisplay'] = input['clustername']
        borne = 300
        kwargs.pop('plot_width')
        standardfig = self.standardfig(y_axis_type = None, x_axis_type = None,
        width=kwargs['plot_height'], x_range=[-borne, borne], y_range=[-borne, borne], match_aspect=True,**kwargs)

        if len(input.clustername.unique()) > 1 :
            print('Can only display spiral for ONE location. I took the first one:', input.clustername[0])
            input = input.loc[input.clustername == input.clustername[0]].copy()
        input['date']=pd.to_datetime(input["date"])
        input["dayofyear"]=input.date.dt.dayofyear
        input['year']=input.date.dt.year
        input['cases'] = input[input_field]

        K = 2*input[input_field].max()
        #drop bissextile fine tuning in needed in the future
        input = input.loc[~(input['date'].dt.month.eq(2) & input['date'].dt.day.eq(29))].reset_index(drop=True)
        input["dayofyear_angle"] = input["dayofyear"]*2 * np.pi/365
        input["r_baseline"] = input.apply(lambda x : ((x["year"]-2020)*2 * np.pi + x["dayofyear_angle"])*K,axis=1)
        size_factor = 16
        input["r_cas_sup"] = input.apply(lambda x : x["r_baseline"] + 0.5*x[input_field]*size_factor,axis=1)
        input["r_cas_inf"] = input.apply(lambda x : x["r_baseline"] - 0.5*x[input_field]*size_factor,axis=1)

        radius = 200
        def polar(theta,r,norm=radius/input["r_baseline"].max()):
            x = norm*r*np.cos(theta)
            y = norm*r*np.sin(theta)
            return x,y
        x_base,y_base=polar(input["dayofyear_angle"],input["r_baseline"])
        x_cas_sup,y_cas_sup=polar(input["dayofyear_angle"],input["r_cas_sup"])
        x_cas_inf,y_cas_inf=polar(input["dayofyear_angle"],input["r_cas_inf"])

        xcol,ycol=[],[]
        [ xcol.append([i,j]) for i,j in zip(x_cas_inf,x_cas_sup)]
        [ ycol.append([i,j]) for i,j in zip(y_cas_inf,y_cas_sup)]
        standardfig.patches(xcol,ycol,color='blue',fill_alpha = 0.5)

        src = ColumnDataSource(data=dict(
        x=x_base,
        y=y_base,
        date=input['date'],
        cases=input['cases']
        ))
        standardfig.line( x = 'x', y = 'y', source = src, legend_label = input.clustername[0],
                        line_width = 3, line_color = 'blue')
        circle = standardfig.circle('x', 'y', size=2, source=src)

        cases_custom = AllVisu.rollerJS()
        hover_tool = HoverTool(tooltips=[('Cases', '@cases{0,0.0}'), ('date', '@date{%F}')],
                               formatters={'Cases': 'printf', '@{cases}': cases_custom, '@date': 'datetime'},
                               renderers=[circle],
                               point_policy="snap_to_data")
        standardfig.add_tools(hover_tool)

        outer_radius=250
        [standardfig.annular_wedge(
            x=0, y=0, inner_radius=0, outer_radius=outer_radius, start_angle=i*np.pi/6,\
            end_angle=(i+1)*np.pi/6,fill_color=None,line_color='black',line_dash='dotted')
        for i in range(12)]

        label = ['January','February','March','April','May','June','July','August','September','October','November','December']
        xr,yr = polar(np.linspace(0, 2 * np.pi, 13),outer_radius,1)
        standardfig.text(xr[:-1], yr[:-1], label,text_font_size="9pt", text_align="center", text_baseline="middle")

        standardfig.legend.background_fill_alpha = 0.6
        standardfig.legend.location = "top_left"
        standardfig.legend.click_policy="hide"
        return standardfig

    ''' SCROLLINGMENU PLOT '''
    @decowrapper
    @decoplot
    def pycoa_scrollingmenu(self, input = None, input_field = None, **kwargs):
        '''
        -----------------
        Create a date plot, with a scrolling menu location, according to arguments.
        See help(pycoa_scrollingmenu).
        Keyword arguments
        -----------------
        len(location) > 2
        - input = None : if None take first element. A DataFrame with a Pycoa struture is mandatory
        |location|date|Variable desired|daily|cumul|weekly|codelocation|clustername|permanentdisplay|rolloverdisplay|
        - input_field = if None take second element could be a list
        - plot_heigh= width_height_default[1]
        - plot_width = width_height_default[0]
        - title = None
        - textcopyright = default
        - mode = mouse
        - guideline = False
        - cursor_date = None if True
                - orientation = horizontal
        - when : default min and max according to the inpude DataFrame.
                 Dates are given under the format dd/mm/yyyy.
                 when format [dd/mm/yyyy : dd/mm/yyyy]
                 if [:dd/mm/yyyy] min date up to
                 if [dd/mm/yyyy:] up to max date
        '''
        mode = kwargs.get('mode',self.dvisu_default['mode'])
        guideline = kwargs.get('guideline',self.dvisu_default['guideline'])

        uniqloc = input.clustername.unique().to_list()
        uniqloc.sort()
        if 'where' in input.columns:
            if len(uniqloc) < 2:
                raise CoaTypeError('What do you want me to do ? You have selected, only one country.'
                                   'There is no sens to use this method. See help.')
        input = input[['date', 'clustername', input_field]]
        input = input.sort_values(by='clustername', ascending = True).reset_index(drop=True)

        mypivot = pd.pivot_table(input, index='date', columns='clustername', values=input_field)
        column_order = uniqloc
        mypivot = mypivot.reindex(column_order, axis=1)
        source = ColumnDataSource(mypivot)

        filter_data1 = mypivot[[uniqloc[0]]].rename(columns={uniqloc[0]: 'cases'})
        src1 = ColumnDataSource(filter_data1)

        filter_data2 = mypivot[[uniqloc[1]]].rename(columns={uniqloc[1]: 'cases'})
        src2 = ColumnDataSource(filter_data2)

        cases_custom = AllVisu.rollerJS()
        hover_tool = HoverTool(tooltips=[('Cases', '@cases{0,0.0}'), ('date', '@date{%F}')],
                               formatters={'Cases': 'printf', '@{cases}': cases_custom, '@date': 'datetime'}, mode = mode,
                               point_policy="snap_to_data")  # ,PanTool())

        panels = []
        for axis_type in self.ax_type:
            standardfig = self.standardfig( y_axis_type = axis_type, x_axis_type = 'datetime', **kwargs)

            standardfig.yaxis[0].formatter = PrintfTickFormatter(format = "%4.2e")

            standardfig.add_tools(hover_tool)
            if guideline:
                cross= CrosshairTool()
                standardfig.add_tools(cross)
            def add_line(src, options, init, color):
                s = Select(options = options, value = init)
                r = standardfig.line(x = 'date', y = 'cases', source = src, line_width = 3, line_color = color)
                li = LegendItem(label = init, renderers = [r])
                s.js_on_change('value', CustomJS(args=dict(s0=source, s1=src, li=li),
                                                 code="""
                                            var c = cb_obj.value;
                                            var y = s0.data[c];
                                            s1.data['cases'] = y;
                                            li.label = {value: cb_obj.value};
                                            s1.change.emit();
                                     """))
                return s, li

            s1, li1 = add_line(src1, uniqloc, uniqloc[0], self.scolors[0])
            s2, li2 = add_line(src2, uniqloc, uniqloc[1], self.scolors[1])
            standardfig.add_layout(Legend(items = [li1, li2]))
            standardfig.legend.location = 'top_left'
            layout = row(column(row(s1, s2), row(standardfig)))
            panel = Panel(child = layout, title = axis_type)
            panels.append(panel)

        tabs = Tabs(tabs = panels)
        label = standardfig.title
        return tabs

    ''' YEARLY PLOT '''
    @decowrapper
    @decoplot
    def pycoa_yearly_plot(self, input = None, input_field = None, **kwargs):
        '''
        -----------------
        Create a date plot according to arguments. See help(pycoa_date_plot).
        Keyword arguments
        -----------------
        - input = None : if None take first element. A DataFrame with a Pycoa struture is mandatory
        |location|date|Variable desired|daily|cumul|weekly|codelocation|clustername|permanentdisplay|rolloverdisplay|
        - input_field = if None take second element could be a list
        - plot_heigh= width_height_default[1]
        - plot_width = width_height_default[0]
        - title = None
        - textcopyright = default
        - mode = mouse
        - guideline = False
        - cursor_date = None if True
                - orientation = horizontal
        - when : default min and max according to the inpude DataFrame.
                 Dates are given under the format dd/mm/yyyy.
                 when format [dd/mm/yyyy : dd/mm/yyyy]
                 if [:dd/mm/yyyy] min date up to
                 if [dd/mm/yyyy:] up to max date
        '''
        guideline = kwargs.get('guideline',self.dvisu_default['guideline'])
        if len(input.clustername.unique()) > 1 :
            print('Can only display yearly plot for ONE location. I took the first one:', input.clustername[0])
        input = input.loc[input.clustername == input.clustername[0]].copy()

        panels = []
        listfigs = []
        cases_custom = AllVisu.rollerJS()
        input['date']=pd.to_datetime(input["date"])
        #drop bissextile fine tuning in needed in the future
        input = input.loc[~(input['date'].dt.month.eq(2) & input['date'].dt.day.eq(29))].reset_index(drop=True)
        input = input.copy()
        input.loc[:,'allyears']=input['date'].apply(lambda x : x.year)
        input['allyears'] = input['allyears'].astype(int)
        input.loc[:,'dayofyear']= input['date'].apply(lambda x : x.dayofyear)
        allyears = list(input.allyears.unique())
        if isinstance(input['rolloverdisplay'].iloc[0],list):
            input['rolloverdisplay'] = input['clustername']
        if len(input_field)>1:
            CoaError('Only one variable could be displayed')
        else:
            input_field=input_field[0]
        for axis_type in self.ax_type:
            standardfig = self.standardfig( y_axis_type = axis_type,**kwargs)
            i = 0
            r_list=[]
            maxou=-1000
            input['cases']=input[input_field]
            line_style = ['solid', 'dashed', 'dotted', 'dotdash']
            colors = itertools.cycle(self.lcolors)
            for loc in list(input.clustername.unique()):
                for year in allyears:
                    input_filter = input.loc[(input.clustername == loc) & (input['date'].dt.year.eq(year))].reset_index(drop = True)
                    src = ColumnDataSource(input_filter)
                    leg = loc + ' ' + str(year)
                    r = standardfig.line(x = 'dayofyear', y = input_field, source = src,
                                     color = next(colors), line_width = 3,
                                     legend_label = leg,
                                     hover_line_width = 4, name = input_field)
                    maxou=max(maxou,np.nanmax(input_filter[input_field].values))

            label = input_field
            tooltips = [('where', '@rolloverdisplay'), ('date', '@date{%F}'), ('Cases', '@cases{0,0.0}')]
            formatters = {'where': 'printf', '@date': 'datetime', '@name': 'printf'}
            hover=HoverTool(tooltips = tooltips, formatters = formatters, point_policy = "snap_to_data", mode = kwargs['mode'])  # ,PanTool())
            standardfig.add_tools(hover)
            if guideline:
                cross= CrosshairTool()
                standardfig.add_tools(cross)

            if axis_type == 'linear':
                if maxou  < 1e4 :
                    standardfig.yaxis.formatter = BasicTickFormatter(use_scientific=False)

            standardfig.legend.label_text_font_size = "12px"
            panel = Panel(child=standardfig, title = axis_type)
            panels.append(panel)
            standardfig.legend.background_fill_alpha = 0.6

            standardfig.legend.location = "top_left"
            standardfig.legend.click_policy="hide"

            labelspd=input.loc[(input.allyears.eq(2021)) & (input.date.dt.day.eq(1))]
            standardfig.xaxis.ticker = list(labelspd['dayofyear'].astype(int))
            replacelabelspd =  labelspd['date'].apply(lambda x: str(x.strftime("%b")))
            #label_dict = dict(zip(input.loc[input.allyears.eq(2020)]['daymonth'],input.loc[input.allyears.eq(2020)]['date'].apply(lambda x: str(x.day)+'/'+str(x.month))))
            standardfig.xaxis.major_label_overrides = dict(zip(list(labelspd['dayofyear'].astype(int)),list(replacelabelspd)))

            AllVisu.bokeh_legend(standardfig)
            listfigs.append(standardfig)

        tooltips = [('where', '@rolloverdisplay'), ('date', '@date{%F}'), (r.name, '@$name{0,0.0}')]
        formatters = {'where': 'printf', '@date': 'datetime', '@name': 'printf'}
        hover=HoverTool(tooltips = tooltips, formatters = formatters, point_policy = "snap_to_data", mode = kwargs['mode'], renderers=[r])  # ,PanTool())
        standardfig.add_tools(hover)
        if guideline:
            cross= CrosshairTool()
            standardfig.add_tools(cross)
        self.set_listfigures(listfigs)
        tabs = Tabs(tabs = panels)
        return tabs

    ''' DECORATORS FOR HISTO VERTICAL, HISTO HORIZONTAL, PIE & MAP'''
    def decohistomap(func):
        """
        Decorator function used for histogram and map
        """
        @wraps(func)
        def inner_hm(self, input = None, input_field = None, **kwargs):

            tile = kwargs.get('tile', self.dvisu_default['tile'])

            maplabel = kwargs.get('maplabel', None)
            if maplabel :
                if not isinstance(maplabel,list):
                    maplabel=[maplabel]
            #if maplabel:
            #    maplabel = maplabel
            if 'map' in func.__name__:
                kwargs['maplabel'] = maplabel

            orientation = kwargs.get('orientation', self.dvisu_default['orientation'])
            cursor_date = kwargs.get('cursor_date', None)
            #if orientation:
            #    kwargs['orientation'] = orientation
            #kwargs['cursor_date'] = kwargs.get('cursor_date',  self.dvisu_default['cursor_date'])
            if isinstance(input['where'].iloc[0],list):
                input['rolloverdisplay'] = input['clustername']
                input = input.explode('where')
            else:
                input['rolloverdisplay'] = input['where']

            uniqloc = input.clustername.unique()

            geopdwd = input
            if type(geopdwd) != gpd.geodataframe.GeoDataFrame:
                if maplabel and 'unsorted' in maplabel:
                    pass
                else:
                    geopdwd = geopdwd.sort_values(by=input_field, ascending = False).reset_index(drop=True)

                started = geopdwd.date.min()
                ended = geopdwd.date.max()
                if cursor_date:
                    date_slider = DateSlider(title = "Date: ", start = started, end = ended,
                                         value = started, step=24 * 60 * 60 * 1000, orientation = orientation)
                    #wanted_date = date_slider.value_as_datetime.date()

                #if func.__name__ == 'pycoa_mapfolium' or func.__name__ == 'pycoa_map' or func.__name__ == 'innerdecomap' or func.__name__ == 'innerdecopycoageo':
                if func.__name__ in ['pycoa_mapfolium','pycoa_map','pycoageo' ,'pycoa_pimpmap']:
                    if isinstance(input['where'].iloc[0],list):
                        geom = self.kindgeo
                        geodic={}
                        for uclust in geopdwd['clustername'].unique():
                            loc = geopdwd.loc[geopdwd.clustername==uclust]['where'].iloc[0]
                            cumulgeo = list(geom.loc[geom['where'].isin(loc)]['geometry'])
                            geodic[uclust]=cumulgeo
                        #geodic={loc:geom.loc[geom['where']==loc]['geometry'].values[0] for loc in geopdwd['where'].unique()}
                        geopdwd.loc[:,'geometry'] = geopdwd.clustername.map(geodic)
                    else:
                        geopdwd = pd.merge(geopdwd, self.kindgeo, on='where')
                    kwargs['tile'] = tile
                    '''
                    if self.iso3country in ['FRA','USA']:
                        geo = copy.deepcopy(self.geo)
                        d = geo._list_translation
                        if func.__name__ != 'pycoa_mapfolium':
                            if any(i in list(geopdwd.codelocation.unique()) for i in d.keys()) \
                            or any(True for i in d.keys() if ''.join(list(geopdwd.codelocation.unique())).find(i)!=-1):
                                if maplabel:
                                    if 'dense' in maplabel:
                                        geo.set_dense_geometry()
                                        kwargs.pop('tile')
                                    elif 'exploded' in maplabel:
                                        geo.set_exploded_geometry()
                                        kwargs.pop('tile')
                                    else:
                                        print('don\'t know ')
                                else:
                                    if any([len(i)==3 for i in geopdwd.codelocation.unique()]):
                                        geo.set_dense_geometry()
                                        kwargs.pop('tile')
                            else:
                                geo.set_main_geometry()
                                d = {}
                            new_geo = geo.get_data()[['name_'+self.granularity,'geometry']]
                            new_geo = new_geo.rename(columns={'name_'+self.granularity:'where'})
                            new_geo = new_geo.set_index('where')['geometry'].to_dict()
                            geopdwd['geometry'] = geopdwd['where'].map(new_geo)
                    '''
                    geopdwd = gpd.GeoDataFrame(geopdwd, geometry=geopdwd.geometry, crs="EPSG:4326")

            if func.__name__ == 'pycoa_histo':
                pos = {}
                new = pd.DataFrame()
                n = 0
                for i in uniqloc:
                    perloc = geopdwd.loc[geopdwd.clustername == i]
                    if all(perloc != 0):
                        pos = perloc.index[0]
                        if new.empty:
                            new = perloc
                        else:
                            new = pd.concat([new,perloc])
                        n += 1
                geopdwd = new.reset_index(drop=True)
            if cursor_date:
                date_slider = date_slider
            else:
                date_slider = None
            kwargs['date_slider'] = date_slider
            return func(self,geopdwd, input_field, **kwargs)
        return inner_hm

    ''' VERTICAL HISTO '''
    @decowrapper
    @decohistomap
    def pycoa_histo(self,  geopdwd, input_field = None, **kwargs):
        '''
            -----------------
            Create 1D histogramme by value according to arguments.
            See help(pycoa_histo).
            Keyword arguments
            -----------------
            - geopdwd : A DataFrame with a Pycoa struture is mandatory
            |location|date|Variable desired|daily|cumul|weekly|codelocation|clustername|permanentdisplay|rolloverdisplay|
            - input_field = if None take second element could be a list
            - plot_heigh= width_height_default[1]
            - plot_width = width_height_default[0]
            - title = None
            - textcopyright = default
            - when : default min and max according to the inpude DataFrame.
                     Dates are given under the format dd/mm/yyyy.
                     when format [dd/mm/yyyy : dd/mm/yyyy]
                     if [:dd/mm/yyyy] min date up to
                     if [dd/mm/yyyy:] up to max date
        '''
        geopdwd_filter = geopdwd.loc[geopdwd.date == self.when_end]
        geopdwd_filter = geopdwd_filter.reset_index(drop = True)

        input = geopdwd_filter.rename(columns = {'cases': input_field})
        bins = kwargs.get('bins', None)

        if 'where' in input.columns:
            uniqloc = list(input.clustername.unique())
            allval  = input.loc[input.clustername.isin(uniqloc)][['clustername', input_field,'permanentdisplay']]
            min_val = allval[input_field].min()
            max_val = allval[input_field].max()

            if bins:
                bins = bins
            else:
                if len(uniqloc) == 1:
                    bins = 2
                    min_val = 0.
                else:
                    bins = 11

            delta = (max_val - min_val ) / bins
            interval = [ min_val + i*delta for i in range(bins+1)]

            contributors = {  i : [] for i in range(bins+1)}
            for i in range(len(allval)):
                rank = bisect.bisect_left(interval, allval.iloc[i][input_field])
                if rank == bins+1:
                    rank = bins
                contributors[rank].append(allval.iloc[i]['clustername'])

            colors = itertools.cycle(self.lcolors)
            lcolors = [next(colors) for i in range(bins+1)]
            contributors = dict(sorted(contributors.items()))
            frame_histo = pd.DataFrame({
                              'left': [0]+interval[:-1],
                              'right':interval,
                              'middle_bin': [format((i+j)/2, ".1f") for i,j in zip([0]+interval[:-1],interval)],
                              'top': [len(i) for i in list(contributors.values())],
                              'contributors': [', '.join(i) for i in contributors.values()],
                              'colors': lcolors})
        #tooltips = """
        #<div style="width: 400px">
        #<b>Middle value:</b> @middle_bin <br>
        #<b>Contributors:</b> @contributors{safe} <br>
        #</div>
        #"""
        tooltips = """
        <b>Middle value:</b> @middle_bin <br>
        <b>Contributors:</b> @contributors{safe} <br>
        """
        hover_tool = HoverTool(tooltips = tooltips)
        panels = []
        bottom = 0
        x_axis_type, y_axis_type, axis_type_title = 3 * ['linear']
        for axis_type in ["linear", "linlog", "loglin", "loglog"]:
            if axis_type == 'linlog':
                y_axis_type, axis_type_title = 'log', 'logy'
            if axis_type == 'loglin':
                x_axis_type, y_axis_type, axis_type_title = 'log', 'linear', 'logx'
            if axis_type == 'loglog':
                x_axis_type, y_axis_type = 'log', 'log'
                axis_type_title = 'loglog'

            standardfig = self.standardfig(x_axis_type=x_axis_type, y_axis_type=y_axis_type, **kwargs)

            standardfig.yaxis[0].formatter = PrintfTickFormatter(format = "%4.2e")
            standardfig.xaxis[0].formatter = PrintfTickFormatter(format="%4.2e")
            standardfig.add_tools(hover_tool)
            standardfig.x_range = Range1d(1.05 * interval[0], 1.05 * interval[-1])
            standardfig.y_range = Range1d(0, 1.05 * frame_histo['top'].max())
            if x_axis_type == "log":
                left = 0.8
                if frame_histo['left'][0] <= 0:
                    frame_histo.at[0, 'left'] = left
                else:
                    left  = frame_histo['left'][0]
                standardfig.x_range = Range1d(left, 10 * interval[-1])

            if y_axis_type == "log":
                bottom = 0.0001
                standardfig.y_range = Range1d(0.001, 10 * frame_histo['top'].max())

            standardfig.quad(source=ColumnDataSource(frame_histo), top='top', bottom=bottom, left='left', \
                             right='right', fill_color='colors')
            panel = Panel(child=standardfig, title=axis_type_title)
            panels.append(panel)
        tabs = Tabs(tabs=panels)
        return tabs

    ''' DECORATORS FOR HISTO VERTICAL, HISTO HORIZONTAL, PIE '''
    def decohistopie(func):
        @wraps(func)
        def inner_decohistopie(self, geopdwd, input_field = None, **kwargs):
            """
            Decorator for
            Horizontal histogram & Pie Chart
            """
            geopdwd['cases'] = geopdwd[input_field]
            maplabel = kwargs.get('maplabel',None)
            plot_width = kwargs.get('plot_width',self.dfigure_default['plot_width'])
            plot_height = kwargs.get('plot_height',self.dfigure_default['plot_height'])

            geopdwd_filter = geopdwd.loc[geopdwd.date == self.when_end]
            geopdwd_filter = geopdwd_filter.reset_index(drop = True)
            geopdwd_filter['cases'] = geopdwd_filter[input_field]
            cursor_date = kwargs.get('cursor_date',self.dvisu_default['cursor_date'])
            date_slider = kwargs['date_slider']
            my_date = geopdwd.date.unique()
            dico_utc = {i: DateSlider(value=i).value for i in my_date}
            geopdwd['date_utc'] = [dico_utc[i] for i in geopdwd.date]
            #geopdwd = geopdwd.drop_duplicates(["date", "codelocation","clustername"])#for sumall avoid duplicate
            #geopdwd_filter = geopdwd_filter.drop_duplicates(["date", "codelocation","clustername"])
            geopdwd = geopdwd.drop_duplicates(["date","clustername"])#for sumall avoid duplicate
            geopdwd_filter = geopdwd_filter.drop_duplicates(["date","clustername"])
            locunique = geopdwd_filter.clustername.unique()#geopdwd_filtered['where'].unique()
            geopdwd_filter = geopdwd_filter.copy()
            nmaxdisplayed = MAXCOUNTRIESDISPLAYED
            toggl = None

            if len(locunique) >= nmaxdisplayed :#and func.__name__ != 'pycoa_pie' :
                if func.__name__ != 'pycoa_pie' :
                    geopdwd_filter = geopdwd_filter.loc[geopdwd_filter.clustername.isin(locunique[:nmaxdisplayed])]
                else:
                    geopdwd_filter_first = geopdwd_filter.loc[geopdwd_filter.clustername.isin(locunique[:nmaxdisplayed-1])]
                    geopdwd_filter_other = geopdwd_filter.loc[geopdwd_filter.clustername.isin(locunique[nmaxdisplayed-1:])]
                    geopdwd_filter_other = geopdwd_filter_other.groupby('date').sum()
                    geopdwd_filter_other['where'] = 'others'
                    geopdwd_filter_other['clustername'] = 'others'
                    geopdwd_filter_other['codelocation'] = 'others'
                    geopdwd_filter_other['permanentdisplay'] = 'others'
                    geopdwd_filter_other['rolloverdisplay'] = 'others'
                    geopdwd_filter_other['colors'] = '#FFFFFF'

                    geopdwd_filter = geopdwd_filter_first
                    geopdwd_filter = pd.concat([geopdwd_filter,geopdwd_filter_other])
            if func.__name__ == 'pycoa_horizonhisto' :
                #geopdwd_filter['bottom'] = geopdwd_filter.index
                geopdwd_filter['left'] = geopdwd_filter['cases']
                geopdwd_filter['right'] = geopdwd_filter['cases']
                geopdwd_filter['left'] = geopdwd_filter['left'].apply(lambda x: 0 if x > 0 else x)
                geopdwd_filter['right'] = geopdwd_filter['right'].apply(lambda x: 0 if x < 0 else x)

                n = len(geopdwd_filter.index)
                d =  plot_height / n
                ymax = plot_height

                geopdwd_filter['top'] = [ymax*(n-i)/n + d/2   for i in range(n)]
                geopdwd_filter['bottom'] = [ymax*(n-i)/n - d/2 for i in range(n)]
                geopdwd_filter['horihistotexty'] = geopdwd_filter['bottom'] + d/2
                geopdwd_filter['horihistotextx'] = geopdwd_filter['right']
                if maplabel and 'label%' in maplabel:
                    geopdwd_filter['right'] = geopdwd_filter['right'].apply(lambda x: 100.*x)
                    geopdwd_filter['horihistotextx'] = geopdwd_filter['right']
                    geopdwd_filter['horihistotext'] = [str(round(i))+'%' for i in geopdwd_filter['right']]
                if maplabel and 'textinteger' in maplabel:
                    geopdwd_filter['horihistotext'] = geopdwd_filter['right'].astype(float).astype(int).astype(str)
                else:
                    geopdwd_filter['horihistotext'] = [ '{:.3g}'.format(float(i)) if float(i)>1.e4 or float(i)<0.01 else round(float(i),2) for i in geopdwd_filter['right'] ]
                    geopdwd_filter['horihistotext'] = [str(i) for i in geopdwd_filter['horihistotext']]
            if func.__name__ == 'pycoa_pie' :
                geopdwd_filter = self.add_columns_for_pie_chart(geopdwd_filter,input_field)
                geopdwd = self.add_columns_for_pie_chart(geopdwd,input_field)
                if maplabel and 'label%' in maplabel:
                    geopdwd_filter['textdisplayed2'] = geopdwd_filter['percentage']
                    geopdwd['textdisplayed2'] =  geopdwd['percentage']

            source = ColumnDataSource(data = geopdwd)
            input_filter = geopdwd_filter
            srcfiltered = ColumnDataSource(data = input_filter)
            max_value = max(input_filter['cases'])
            min_value = min(input_filter['cases'])
            min_value_gt0 = min(input_filter[input_filter['cases'] >= 0]['cases'])
            panels = []
            for axis_type in self.ax_type:
                plot_width = kwargs['plot_width']
                plot_height = kwargs['plot_height']
                standardfig = self.standardfig( x_axis_type = axis_type,  x_range = (1.05*min_value, 1.05 * max_value),**kwargs)
                if maplabel and 'label%' in maplabel:
                    standardfig.x_range = Range1d(0.01, 1.2 * max_value*100)
                    standardfig.xaxis.axis_label = 'percentage(%)'
                    standardfig.xaxis.formatter = BasicTickFormatter(use_scientific=False)
                else:
                    standardfig.xaxis[0].formatter = PrintfTickFormatter(format="%4.2e")
                    standardfig.x_range = Range1d(max_value/100., 1.2 * max_value)
                if not input_filter[input_filter[input_field] < 0.].empty:
                    standardfig.x_range = Range1d(1.2 * min_value, 1.2 * max_value)

                if axis_type == "log":
                    if not input_filter[input_filter[input_field] < 0.].empty:
                        print('Some value are negative, can\'t display log scale in this context')
                    else:
                        if func.__name__ == 'pycoa_horizonhisto' :
                            if maplabel and 'label%' in maplabel:
                                standardfig.x_range = Range1d(0.01, 50 * max_value*100)
                            else:
                                standardfig.x_range = Range1d(max_value/100., 50 * max_value)

                            srcfiltered.data['left'] = [min(srcfiltered.data['right'])/100.] * len(srcfiltered.data['right'])

                if func.__name__ == 'pycoa_pie':
                    if not input_filter[input_filter[input_field] < 0.].empty:
                        raise CoaKeyError('Some values are negative, can\'t display a Pie chart, try histo by location')
                    standardfig.plot_width = plot_height
                    standardfig.plot_height = plot_height

                if date_slider:
                    date_slider.width = int(0.8*plot_width)
                    callback = CustomJS(args = dict(source = source,
                                                  source_filter = srcfiltered,
                                                  date_slider = date_slider,
                                                  ylabel = standardfig.yaxis[0],
                                                  title = standardfig.title,
                                                  x_range = standardfig.x_range,
                                                  x_axis_type = axis_type,
                                                  figure = standardfig),
                            code = """
                            var date_slide = date_slider.value;
                            var dates = source.data['date_utc'];
                            var val = source.data['cases'];
                            var loc = source.data['clustername'];
                            //var loc = source.data['where'];
                            var subregion = source.data['name_subregion'];
                            var codeloc = source.data['codelocation'];
                            var colors = source.data['colors'];
                            var colors = source.data['colors'];

                            var newval = [];
                            var newloc = [];
                            var newcolors = [];
                            var newcodeloc = [];
                            var newname_subregion = [];
                            var labeldic = {};
                            for (var i = 0; i < dates.length; i++){
                            if (dates[i] == date_slide){
                                newval.push(parseFloat(val[i]));
                                newloc.push(loc[i]);
                                newcodeloc.push(codeloc[i]);
                                newcolors.push(colors[i]);
                                if(typeof subregion !== 'undefined')
                                    newname_subregion.push(subregion[i]);

                                }
                            }
                            var len = source_filter.data['clustername'].length;

                            var indices = new Array(len);
                            for (var i = 0; i < len; i++) indices[i] = i;

                            indices.sort(function (a, b) { return newval[a] > newval[b] ? -1 : newval[a] < newval[b] ? 1 : 0; });
                            var orderval = [];
                            var orderloc = [];
                            var ordercodeloc = [];
                            var ordername_subregion = [];
                            var ordercolors = [];
                            var textdisplayed = [];
                            for (var i = 0; i < len; i++)
                            {
                                orderval.push(newval[indices[i]]);
                                orderloc.push(newloc[indices[i]]);
                                ordercodeloc.push(newcodeloc[indices[i]]);

                                if(typeof subregion !== 'undefined')
                                    ordername_subregion.push(newname_subregion[i]);
                                ordercolors.push(newcolors[indices[i]]);
                                //labeldic[len-indices[i]] = newcodeloc[indices[i]];
                                textdisplayed.push(newcodeloc[indices[i]].padStart(40,' '));
                            }


                            source_filter.data['cases'] = orderval;
                            const reducer = (accumulator, currentValue) => accumulator + currentValue;
                            var tot = orderval.reduce(reducer);
                            var top = [];
                            var bottom = [];
                            var starts = [];
                            var ends = [];
                            var middle = [];
                            var text_x = [];
                            var text_y = [];
                            var r = 0.7;
                            var bthick = 0.95;
                            var cumul = 0.;
                            var percentage = [];
                            var angle = [];
                            var text_size = [];
                            var left_quad = [];
                            var right_quad = [];

                            for(var i = 0; i < orderval.length; i++)
                            {
                                cumul += ((orderval[i] / tot) * 2 * Math.PI);
                                ends.push(cumul);
                                if(i==0)
                                    starts.push(0);
                                else
                                    starts.push(ends[i-1]);
                                middle.push((ends[i]+starts[i])/2);
                                text_x.push(r*Math.cos(middle[i]));
                                text_y.push(r*Math.sin(middle[i]));
                                percentage.push(String(100.*orderval[i] / tot).slice(0, 4));
                                angle.push((orderval[i] / tot) * 2 * Math.PI)
                                /*if ((ends[i]-starts[i]) > 0.08*(2 * Math.PI))
                                    text_size.push('10pt');
                                else
                                    text_size.push('6pt');*/

                                //top.push((orderval.length-i) + bthick/2);
                                //bottom.push((orderval.length-i) - bthick/2);

                                if (isNaN(orderval[i])) orderval[i] = 0.;
                                if(orderval[i]<=0.)
                                {
                                    left_quad.push(orderval[i]);
                                    right_quad.push(0.);
                                }
                                else
                                {
                                    left_quad.push(0);
                                    right_quad.push(orderval[i]);
                                }
                            }

                            source_filter.data['clustername'] = orderloc;
                            source_filter.data['codelocation'] = ordercodeloc;
                            source_filter.data['colors'] = ordercolors;

                            if(typeof subregion !== 'undefined')
                                source_filter.data['rolloverdisplay'] = ordername_subregion;
                            else
                                source_filter.data['rolloverdisplay'] = orderloc;

                            source_filter.data['ends'] = ends;
                            source_filter.data['starts'] = starts;
                            source_filter.data['middle'] = middle;
                            source_filter.data['text_x'] = text_x;
                            source_filter.data['text_y'] = text_y;
                            //source_filter.data['text_size'] = text_size;
                            source_filter.data['percentage'] = percentage;
                            source_filter.data['angle'] = angle;


                            source_filter.data['left'] = left_quad;
                            source_filter.data['right'] = right_quad;

                            var mid =[];
                            var ht = [];
                            var textdisplayed2 = [];

                            var n = right_quad.length;
                            var d = figure.plot_height / n;
                            var ymax = figure.plot_height;

                            for(i=0; i<right_quad.length;i++){
                                top.push(parseInt(ymax*(n-i)/n+d/2));
                                bottom.push(parseInt(ymax*(n-i)/n-d/2));
                                mid.push(parseInt(ymax*(n-i)/n));
                                labeldic[parseInt(ymax*(n-i)/n)] = orderloc[i];//ordercodeloc[i];

                                ht.push(right_quad[i].toFixed(2).toString());
                                var a=new Intl.NumberFormat().format(right_quad[i])
                                textdisplayed2.push(a.toString().padStart(26,' '));
                                //textdisplayed2.push(right_quad[i].toFixed(2).toString().padStart(40,' '));

                            }
                            source_filter.data['top'] = top;
                            source_filter.data['bottom'] = bottom;

                            source_filter.data['horihistotextxy'] =  mid;
                            source_filter.data['horihistotextx'] =  right_quad;
                            source_filter.data['horihistotext'] =  ht;
                            source_filter.data['permanentdisplay'] = orderloc;//ordercodeloc;
                            source_filter.data['textdisplayed'] = textdisplayed;
                            source_filter.data['textdisplayed2'] = textdisplayed2;
                            var maxx = Math.max.apply(Math, right_quad);
                            var minx = Math.min.apply(Math, left_quad);

                            ylabel.major_label_overrides = labeldic;
                            x_range.end =  1.2 * maxx;
                            x_range.start =  1.05 * minx;
                            if(minx >= 0){
                                x_range.start =  0.01;
                                source_filter.data['left'] = Array(left_quad.length).fill(0.01);
                                }
                            var tmp = title.text;
                            tmp = tmp.slice(0, -11);
                            var dateconverted = new Date(date_slide);
                            var dd = String(dateconverted.getDate()).padStart(2, '0');
                            var mm = String(dateconverted.getMonth() + 1).padStart(2, '0'); //January is 0!
                            var yyyy = dateconverted.getFullYear();
                            var dmy = dd + '/' + mm + '/' + yyyy;
                            //title.text = tmp + dmy+")";

                            source_filter.change.emit();
                        """)
                    date_slider.js_on_change('value', callback)
                    # Set up Play/Pause button/toggle JS
                    date_list = pd.date_range(geopdwd.date.min(),geopdwd.date.max()-dt.timedelta(days=1),freq='d').to_list()
                    indexCDS = ColumnDataSource(dict(date=date_list))
                    toggl_js = CustomJS(args=dict(date_slider=date_slider,indexCDS=indexCDS),code="""
                    // A little lengthy but it works for me, for this problem, in this version.
                        var check_and_iterate = function(date){
                            var slider_val = date_slider.value;
                            var toggle_val = cb_obj.active;
                            if(toggle_val == false) {
                                cb_obj.label = '► Play';
                                clearInterval(looop);
                                }
                            else if(slider_val == date[date.length - 1]) {
                                cb_obj.label = '► Play';
                                //date_slider.value = date[0];
                                cb_obj.active = false;
                                clearInterval(looop);
                                }
                            else if(slider_val !== date[date.length - 1]){
                                date_slider.value = date.filter((item) => item > slider_val)[0];
                                }
                            else {
                            clearInterval(looop);
                                }
                        }
                        if(cb_obj.active == false){
                            cb_obj.label = '► Play';
                            clearInterval(looop);
                        }
                        else {
                            cb_obj.label = '❚❚ Pause';
                            var looop = setInterval(check_and_iterate, 10, indexCDS.data['date']);
                        };
                    """)

                    toggl = Toggle(label='► Play',active=False, button_type="success",height=30,width=10)
                    toggl.js_on_change('active',toggl_js)

                cases_custom = AllVisu.rollerJS()

                if min(srcfiltered.data['cases'])<0.01:
                    tooltips=[('where', '@rolloverdisplay'), (input_field, '@cases'), ]
                else:
                    tooltips=[('where', '@rolloverdisplay'), (input_field, '@cases{0,0.0}'), ],
                if isinstance(tooltips,tuple):
                    tooltips = tooltips[0]
                if func.__name__ == 'pycoa_pie' :
                    standardfig.add_tools(HoverTool(
                        tooltips = tooltips,
                        formatters = {'where': 'printf', '@{' + 'cases' + '}': cases_custom, '%':'printf'},
                        point_policy = "snap_to_data"))  # ,PanTool())
                else:
                    standardfig.add_tools(HoverTool(
                        tooltips = tooltips,
                        formatters = {'where': 'printf', '@{' + 'cases' + '}': cases_custom, },
                        point_policy = "snap_to_data"))  # ,PanTool())
                panel = Panel(child = standardfig, title = axis_type)
                panels.append(panel)

            return func(self,srcfiltered, panels, date_slider, toggl)
        return inner_decohistopie

    ''' VERTICAL HISTO '''
    @decowrapper
    @decohistomap
    @decohistopie
    def pycoa_horizonhisto(self, srcfiltered, panels, date_slider,toggl):
        '''
            -----------------
            Create 1D histogramme by location according to arguments.
            See help(pycoa_histo).
            Keyword arguments
            -----------------
            - srcfiltered : A DataFrame with a Pycoa struture is mandatory
            |location|date|Variable desired|daily|cumul|weekly|codelocation|clustername|permanentdisplay|rolloverdisplay|
            - input_field = if None take second element could be a list
            - plot_heigh= width_height_default[1]
            - plot_width = width_height_default[0]
            - title = None
            - textcopyright = default
            - mode = mouse
            - cursor_date = None if True
                    - orientation = horizontal
            - when : default min and max according to the inpude DataFrame.
                         Dates are given under the format dd/mm/yyyy.
                         when format [dd/mm/yyyy : dd/mm/yyyy]
                         if [:dd/mm/yyyy] min date up to
                         if [dd/mm/yyyy:] up to max date
        '''
        n = len(panels)
        new_panels = []
        for i in range(n):
            fig = panels[i].child
            fig.y_range = Range1d(min(srcfiltered.data['bottom']), max(srcfiltered.data['top']))
            fig.yaxis[0].formatter = NumeralTickFormatter(format="0.0")
            ytick_loc = [int(i) for i in srcfiltered.data['horihistotexty']]
            fig.yaxis.ticker  = ytick_loc
            label_dict = dict(zip(ytick_loc,srcfiltered.data['permanentdisplay']))
            fig.yaxis.major_label_overrides = label_dict

            #print(fig.y_range ,fig.yaxis.major_label_overrides)
            fig.quad(source = srcfiltered,
                top='top', bottom = 'bottom', left = 'left', right = 'right', color = 'colors', line_color = 'black',
                line_width = 1, hover_line_width = 2)

            labels = LabelSet(
                    x = 'horihistotextx',
                    y = 'horihistotexty',
                    x_offset=5,
                    y_offset=-4,
                    text = 'horihistotext',
                    source = srcfiltered,text_font_size='10px',text_color='black')
            fig.add_layout(labels)

            panel = Panel(child = fig, title = panels[i].title)
            new_panels.append(panel)
        tabs = Tabs(tabs = new_panels)
        if date_slider:
                tabs = column(date_slider,tabs,toggl)
        return tabs

    ''' PIE '''
    def add_columns_for_pie_chart(self,df,column_name):
        df = df.copy()
        column_sum = df[column_name].sum()
        df['percentage'] = df[column_name]/column_sum
        percentages = [0]  + df['percentage'].cumsum().tolist()
        df['angle'] = (df[column_name]/column_sum)*2 * np.pi
        df['starts'] = [p * 2 * np.pi for p in percentages[:-1]]
        df['ends'] = [p * 2 * np.pi for p in percentages[1:]]
        df['diff'] = (df['ends'] - df['starts'])
        df['middle'] = df['starts']+np.abs(df['ends']-df['starts'])/2.
        df['cos'] = np.cos(df['middle']) * 0.9
        df['sin'] = np.sin(df['middle']) * 0.9

        df['text_size'] = '8pt'
        df['textdisplayed'] = df['permanentdisplay'].str.pad(36, side = "left")
        try:
            locale.setlocale(locale.LC_ALL, 'en_US')
        except:
            try:
                locale.setlocale(locale.LC_ALL, 'en_US.utf8')
            except:
                raise CoaError("Locale setting problem. Please contact support@pycoa.fr")

        df['textdisplayed2'] = [ locale.format("%d", i, grouping=True)\
                for i in df[column_name]]
        #df['textdisplayed2'] = df[column_name].astype(str) #[i.str for i in df[column_name]]
        df['textdisplayed2'] = df['textdisplayed2'].str.pad(26, side = "left")
        #df['textdisplayed2']  = df[column_name].str.pad(26, side = "left")
        df.loc[df['diff'] <= np.pi/20,'textdisplayed']=''
        df.loc[df['diff'] <= np.pi/20,'textdisplayed2']=''
        df['percentage'] = 100.*df['percentage']
        return df

    @decowrapper
    @decohistomap
    @decohistopie
    def pycoa_pie(self, srcfiltered, panels, date_slider,toggl):
        '''
            -----------------
            Create a pie chart according to arguments.
            See help(pycoa_pie).
            Keyword arguments
            -----------------
            - srcfiltered : A DataFrame with a Pycoa struture is mandatory
            |location|date|Variable desired|daily|cumul|weekly|codelocation|clustername|permanentdisplay|rolloverdisplay|
            - input_field = if None take second element could be a list
            - plot_heigh= width_height_default[1]
            - plot_width = width_height_default[0]
            - title = None
            - textcopyright = default
            - mode = mouse
            - cursor_date = None if True
                    - orientation = horizontal
        '''
        standardfig = panels[0].child
        standardfig.plot_height=400
        standardfig.plot_width=400
        standardfig.x_range = Range1d(-1.1, 1.1)
        standardfig.y_range = Range1d(-1.1, 1.1)
        standardfig.axis.visible = False
        standardfig.xgrid.grid_line_color = None
        standardfig.ygrid.grid_line_color = None

        standardfig.wedge(x=0, y=0, radius=1.,line_color='#E8E8E8',
        start_angle=cumsum('angle', include_zero=True), end_angle=cumsum('angle'),
        fill_color='colors', legend_label='clustername', source=srcfiltered)
        standardfig.legend.visible = False

        labels = LabelSet(x=0, y=0,text='textdisplayed',angle=cumsum('angle', include_zero=True),
        text_font_size="10pt",source=srcfiltered,render_mode='canvas')

        labels2 = LabelSet(x=0, y=0, text='textdisplayed2',
        angle=cumsum('angle', include_zero=True),text_font_size="8pt",source=srcfiltered)

        standardfig.add_layout(labels)
        standardfig.add_layout(labels2)
        if date_slider:
            standardfig = column(date_slider,standardfig)
        return standardfig

    ''' MAP FOLIUM '''
    @decowrapper
    @decohistomap
    def pycoa_mapfolium(self, geopdwd, input_field, **kwargs):
        '''
            -----------------
            Create a map folium to arguments.
            See help(pycoa_histo).
            Keyword arguments
            -----------------
            - srcfiltered : A DataFrame with a Pycoa struture is mandatory
            |location|date|Variable desired|daily|cumul|weekly|codelocation|clustername|permanentdisplay|rolloverdisplay|
            - input_field = if None take second element could be a list
            - plot_heigh= width_height_default[1]
            - plot_width = width_height_default[0]
            - title = None
            - textcopyright = default
            - mode = mouse
            - cursor_date = None if True
                    - orientation = horizontal
            - when : default min and max according to the inpude DataFrame.
                         Dates are given under the format dd/mm/yyyy.
                         when format [dd/mm/yyyy : dd/mm/yyyy]
                         if [:dd/mm/yyyy] min date up to
                         if [dd/mm/yyyy:] up to max date
        '''
        title = kwargs.get('title', None)
        tile =  kwargs.get('tile', self.dvisu_default['tile'])
        tile = AllVisu.convert_tile(tile, 'folium')
        maplabel = kwargs.get('maplabel',self.dvisu_default['maplabel'])
        plot_width = kwargs.get('plot_width',self.dfigure_default['plot_width'])
        plot_height = kwargs.get('plot_height',self.dfigure_default['plot_height'])

        geopdwd['cases'] = geopdwd[input_field]
        geopdwd_filtered = geopdwd.loc[geopdwd.date == self.when_end]
        geopdwd_filtered = geopdwd_filtered.reset_index(drop = True)
        geopdwd_filtered['cases'] = geopdwd_filtered[input_field]
        my_date = geopdwd.date.unique()
        dico_utc = {i: DateSlider(value=i).value for i in my_date}
        geopdwd['date_utc'] = [dico_utc[i] for i in geopdwd.date]
        #geopdwd = geopdwd.drop_duplicates(["date", "codelocation","clustername"])#for sumall avoid duplicate
        #geopdwd_filtered = geopdwd_filtered.sort_values(by='cases', ascending = False).reset_index()
        #locunique = geopdwd_filtered.clustername.unique()#geopdwd_filtered['where'].unique()
        if self.database_name == 'risklayer':
            geopdwd_filtered = geopdwd_filtered.loc[geopdwd_filtered.geometry.notna()]

        uniqloc = list(geopdwd_filtered.codelocation.unique())
        geopdwd_filtered = geopdwd_filtered.drop(columns=['date', 'colors'])

        msg = "(data from: {})".format(self.database_name)

        minx, miny, maxx, maxy =  geopdwd_filtered.total_bounds

        mapa = folium.Map(tiles=tile, attr='<a href=\"http://pycoa.fr\"> ©pycoa.fr </a>' + msg)
        #min_lat=minx, max_lat=maxx, min_lon=miny, max_lon=maxy)
        #location=[geopdwd_filtered.centroid.y.mean(),geopdwd_filtered.centroid.x.mean()],)
        if self.dbld[self.database_name][0] != 'WW':
            mapa.fit_bounds([(miny, minx), (maxy, maxx)])

        fig = Figure(width=plot_width, height=plot_height)
        fig.add_child(mapa)
        min_col, max_col = AllVisu.min_max_range(np.nanmin(geopdwd_filtered[input_field]),
                                                     np.nanmax(geopdwd_filtered[input_field]))
        min_col_non0 = (np.nanmin(geopdwd_filtered.loc[geopdwd_filtered['cases']>0.]['cases']))

        invViridis256 = Viridis256[::-1]
        if maplabel and 'log' in maplabel:
            geopdwd_filtered['cases'] = geopdwd_filtered.loc[geopdwd_filtered['cases']>0]['cases']
            color_mapper = LinearColorMapper(palette=invViridis256, low=min_col_non0, high=max_col, nan_color='#d9d9d9')
            colormap =  branca.colormap.LinearColormap(color_mapper.palette).to_step(data=list(geopdwd_filtered['cases']),n=10,method='log')
        else:
            color_mapper = LinearColorMapper(palette=invViridis256, low=min_col, high=max_col, nan_color='#d9d9d9')
            colormap = branca.colormap.LinearColormap(color_mapper.palette).scale(min_col, max_col)
        colormap.caption =  title
        colormap.add_to(mapa)
        map_id = colormap.get_name()

        custom_label_colorbar_js = """
        var div = document.getElementById('legend');
        var ticks = document.getElementsByClassName('tick')
        for(var i = 0; i < ticks.length; i++){
        var values = ticks[i].textContent.replace(',','')
        val = parseFloat(values).toExponential(1).toString().replace("+", "")
        if(parseFloat(ticks[i].textContent) == 0) val = 0.
        div.innerHTML = div.innerHTML.replace(ticks[i].textContent,val);
        }
        """
        e = Element(custom_label_colorbar_js)
        html = colormap.get_root()
        html.script.get_root().render()
        html.script._children[e.get_name()] = e
        geopdwd_filtered[input_field + 'scientific_format'] = \
            (['{:.5g}'.format(i) for i in geopdwd_filtered['cases']])
        # (['{:.3g}'.format(i) if i>100000 else i for i in geopdwd_filter[input_field]])

        map_dict = geopdwd_filtered.set_index('where')[input_field].to_dict()
        if np.nanmin(geopdwd_filtered[input_field]) == np.nanmax(geopdwd_filtered[input_field]):
            map_dict['FakeCountry'] = 0.

        if maplabel and 'log' in maplabel:
            color_scale =  branca.colormap.LinearColormap(color_mapper.palette).to_step(data=list(geopdwd_filtered['cases']),n=10,method='log')
        else:
            color_scale = LinearColormap(color_mapper.palette, vmin=min(map_dict.values()), vmax=max(map_dict.values()))

        def get_color(feature):
            value = map_dict.get(feature['properties']['where'])
            if value is None or np.isnan(value):
                return '#8c8c8c'  # MISSING -> gray
            else:
                return color_scale(value)

        displayed = 'rolloverdisplay'
        folium.GeoJson(
            geopdwd_filtered,
            style_function=lambda x:
            {
                'fillColor': get_color(x),
                'fillOpacity': 0.8,
                'color': None
            },
            highlight_function=lambda x: {'weight': 2, 'color': 'green'},
            tooltip=folium.features.GeoJsonTooltip(fields=[displayed, input_field + 'scientific_format'],
                                                   aliases=['where' + ':', input_field + ":"],
                                                   style="""
                        background-color: #F0EFEF;
                        border: 2px solid black;
                        border-radius: 3px;
                        box-shadow: 3px;
                        opacity: 0.2;
                        """),
            # '<div style="barialckground-color: royalblue 0.2; color: black; padding: 2px; border: 1px solid black; border-radius: 2px;">'+input_field+'</div>'])
        ).add_to(mapa)
        return mapa

    ''' DECORATOR FOR MAP BOKEH '''
    def decopycoageo(func):
        @wraps(func)
        def innerdecopycoageo(self, geopdwd, input_field,**kwargs):
            geopdwd['cases'] = geopdwd[input_field]
            loca=geopdwd['where'].unique()

            if self.pycoageopandas:
                locgeo=geopdwd.loc[geopdwd['where'].isin(loca)].drop_duplicates('where').set_index('where')['geometry']
                geopdwd=fill_missing_dates(geopdwd)
                geopdwd_filtered = geopdwd.loc[geopdwd.date == self.when_end]
                geopdwd_filtered_cp = geopdwd_filtered.copy()
                geopdwd_filtered_cp.loc[:,'geometry']=geopdwd_filtered_cp['where'].map(locgeo)
                geopdwd_filtered_cp.loc[:,'geometry']=geopdwd_filtered_cp['geometry'].to_crs(crs="EPSG:4326")
                geopdwd_filtered_cp.loc[:,'clustername']=geopdwd_filtered_cp['where']
                geopdwd_filtered = geopdwd_filtered_cp
            else:
                geopdwd_filtered = geopdwd.loc[geopdwd.date == self.when_end]
                geopdwd_filtered = geopdwd_filtered.reset_index(drop = True)
                geopdwd_filtered = gpd.GeoDataFrame(geopdwd_filtered, geometry=geopdwd_filtered.geometry, crs="EPSG:4326")
                geopdwd = geopdwd.sort_values(by=['clustername', 'date'], ascending = [True, False])
                geopdwd_filtered = geopdwd_filtered.sort_values(by=['clustername', 'date'], ascending = [True, False]).drop(columns=['date', 'colors'])
                new_poly = []
                geolistmodified = dict()

                for index, row in geopdwd_filtered.iterrows():
                    split_poly = []
                    new_poly = []
                    if row['geometry']:
                        for pt in self.get_polycoords(row):
                            if type(pt) == tuple:
                                new_poly.append(AllVisu.wgs84_to_web_mercator(pt))
                            elif type(pt) == list:
                                shifted = []
                                for p in pt:
                                    shifted.append(AllVisu.wgs84_to_web_mercator(p))
                                new_poly.append(sg.Polygon(shifted))
                            else:
                                raise CoaTypeError("Neither tuple or list don't know what to do with \
                                    your geometry description")

                        if type(new_poly[0]) == tuple:
                            geolistmodified[row['where']] = sg.Polygon(new_poly)
                        else:
                            geolistmodified[row['where']] = sg.MultiPolygon(new_poly)
                ng = pd.DataFrame(geolistmodified.items(), columns=['where', 'geometry'])
                geolistmodified = gpd.GeoDataFrame({'where': ng['where'], 'geometry': gpd.GeoSeries(ng['geometry'])}, crs="epsg:3857")
                geopdwd_filtered = geopdwd_filtered.drop(columns='geometry')
                geopdwd_filtered = pd.merge(geolistmodified, geopdwd_filtered, on='where')

            return func(self,  geopdwd, geopdwd_filtered,**kwargs)
        return innerdecopycoageo

    ''' RETURN GEOMETRY, LOCATIO + CASES '''
    def decomap(func):
        @wraps(func)
        def innerdecomap(self, geopdwd, geopdwd_filtered,**kwargs):
            title = kwargs.get('title', None)
            maplabel = kwargs.get('maplabel',self.dvisu_default['maplabel'])
            tile =  kwargs.get('tile', None)
            if tile:
                tile = AllVisu.convert_tile(tile, 'bokeh')
            uniqloc = list(geopdwd_filtered.clustername.unique())
            dfLabel = pd.DataFrame()
            sourcemaplabel = ColumnDataSource(dfLabel)
            if maplabel or func.__name__ in ['pycoa_pimpmap','pycoa_map','pycoa_mapfolium']:
                locsum = geopdwd_filtered.clustername.unique()
                numberpercluster = geopdwd_filtered['clustername'].value_counts().to_dict()
                sumgeo = geopdwd_filtered.copy()
                if self.pycoageopandas == True:
                    sumgeo = sumgeo.to_crs(3035)
                else:
                    sumgeo['geometry'] = sumgeo['geometry'].buffer(0.001) #needed with geopandas 0.10.2

                sumgeo.loc[:,'centroidx'] = sumgeo['geometry'].centroid.x
                sumgeo.loc[:,'centroidy'] = sumgeo['geometry'].centroid.y
                clust=sumgeo.clustername.unique()

                centrosx = [sumgeo.loc[sumgeo.clustername==i]['centroidx'].mean() for i in clust]
                centrosy = [sumgeo.loc[sumgeo.clustername==i]['centroidy'].mean() for i in clust]
                sumgeo = sumgeo.dissolve(by='clustername', aggfunc='sum').reset_index()
                sumgeo['nb'] = sumgeo['clustername'].map(numberpercluster)
                cases = sumgeo['cases']/sumgeo['nb']

                dfLabel=pd.DataFrame({'clustername':sumgeo.clustername,'centroidx':centrosx,'centroidy':centrosy,'cases':cases,'geometry':sumgeo['geometry']})

                if maplabel:
                    if 'spark' in maplabel:
                        sparkos = {i: AllVisu.sparkline(geopdwd.loc[ (geopdwd.clustername==i) &
                                    (geopdwd.date >= self.when_beg) &
                                    (geopdwd.date <= self.when_end)].sort_values(by='date')['cases']) for i in locsum }
                        dfpimp = pd.DataFrame(list(sparkos.items()), columns=['clustername', 'pimpmap'])
                        dfLabel=pd.merge(dfLabel,dfpimp,on=['clustername'],how="inner")
                    if 'spiral' in maplabel:
                        sparkos = {i: AllVisu.spiral(geopdwd.loc[ (geopdwd.clustername==i) &
                                    (geopdwd.date >= self.when_beg) &
                                    (geopdwd.date <= self.when_end)].sort_values(by='date')[['date','cases','clustername']]) for i in locsum }
                        dfpimp = pd.DataFrame(list(sparkos.items()), columns=['clustername', 'pimpmap'])
                        dfLabel=pd.merge(dfLabel,dfpimp,on=['clustername'],how="inner")

                dfLabel['cases'] = dfLabel['cases'].round(2)
                # Converting links to html tags
                if maplabel and 'label%' in maplabel:
                    dfLabel['cases'] = [str(round(float(i*100),2))+'%' for i in dfLabel['cases']]
                else:
                    dfLabel['cases']=[str(i) for i in dfLabel['cases']]
                sourcemaplabel = ColumnDataSource(dfLabel.drop(columns='geometry'))
            minx, miny, maxx, maxy =  geopdwd_filtered.total_bounds #self.boundary

            kwargs['plot_width']=kwargs['plot_height']
            x_range=(minx,maxx)
            y_range=(miny,maxy)
            if func.__name__ == 'pycoa_pimpmap':
                standardfig = self.standardfig(x_range=x_range, y_range=y_range, x_axis_type="mercator", y_axis_type="mercator",**kwargs,match_aspect=True)
            else:
                standardfig = self.standardfig(x_axis_type="mercator", y_axis_type="mercator",**kwargs,match_aspect=True)

            if tile:
                wmt = WMTSTileSource(
                            url=tile)
                standardfig.add_tile(wmt)
            else:
                standardfig.background_fill_color = "lightgrey"

            geopdwd_filtered = geopdwd_filtered[['cases','geometry','where','clustername','codelocation','rolloverdisplay']]
            if not dfLabel.empty:
                geopdwd_filtered = geopdwd_filtered.drop(columns = 'geometry')
                geopdwd_filtered = pd.merge(geopdwd_filtered, dfLabel[['clustername','geometry']], on = 'clustername')
                geopdwd_filtered = geopdwd_filtered.drop_duplicates(subset = ['clustername'])
            if self.dbld[self.database_name][0] == 'BEL' :
                reorder = list(geopdwd_filtered['where'].unique())
                geopdwd_filtered = geopdwd_filtered.set_index('where')
                geopdwd_filtered = geopdwd_filtered.reindex(index = reorder)
                geopdwd_filtered = geopdwd_filtered.reset_index()

            if self.dbld[self.database_name][0] == 'GBR' :
                geopdwd = geopdwd.loc[~geopdwd.cases.isnull()]
                geopdwd_filtered  = geopdwd_filtered.loc[~geopdwd_filtered.cases.isnull()]
            return func(self, geopdwd, geopdwd_filtered, sourcemaplabel, standardfig,**kwargs)
        return innerdecomap

    ''' MAP BOKEH '''
    @decowrapper
    @decohistomap
    @decopycoageo
    @decomap
    def pycoa_map(self, geopdwd, geopdwd_filtered, sourcemaplabel, standardfig,**kwargs):
        '''
            -----------------
            Create a map bokeh with arguments.
            See help(pycoa_histo).
            Keyword arguments
            -----------------
            - srcfiltered : A DataFrame with a Pycoa struture is mandatory
            |location|date|Variable desired|daily|cumul|weekly|codelocation|clustername|permanentdisplay|rolloverdisplay|
            - input_field = if None take second element could be a list
            - plot_heigh= width_height_default[1]
            - plot_width = width_height_default[0]
            - title = None
            - textcopyright = default
            - mode = mouse
            - cursor_date = None if True
                    - orientation = horizontal
            - when : default min and max according to the inpude DataFrame.
                         Dates are given under the format dd/mm/yyyy.
                         when format [dd/mm/yyyy : dd/mm/yyyy]
                         if [:dd/mm/yyyy] min date up to
                         if [dd/mm/yyyy:] up to max date
            - tile : tile
            - maplabel: False
        '''
        date_slider = kwargs['date_slider']
        maplabel = kwargs.get('maplabel',self.dvisu_default['maplabel'])
        min_col, max_col, min_col_non0 = 3*[0.]
        try:
            if date_slider:
                min_col, max_col = AllVisu.min_max_range(np.nanmin(geopdwd['cases']),
                                                         np.nanmax(geopdwd['cases']))
                min_col_non0 = (np.nanmin(geopdwd.loc[geopdwd['cases']>0.]['cases']))
            else:
                min_col, max_col = AllVisu.min_max_range(np.nanmin(geopdwd_filtered['cases']),
                                                         np.nanmax(geopdwd_filtered['cases']))
                min_col_non0 = (np.nanmin(geopdwd_filtered.loc[geopdwd_filtered['cases']>0.]['cases']))
        except ValueError:  #raised if `geopdwd_filtered` is empty.
            pass
        #min_col, max_col = np.nanmin(geopdwd_filtered['cases']),np.nanmax(geopdwd_filtered['cases'])

        json_data = json.dumps(json.loads(geopdwd_filtered.to_json()))
        geopdwd_filtered = GeoJSONDataSource(geojson=json_data)

        invViridis256 = Viridis256[::-1]
        if maplabel and 'log' in maplabel:
            color_mapper = LogColorMapper(palette=invViridis256, low=min_col_non0, high=max_col, nan_color='#ffffff')
        else:
            color_mapper = LinearColorMapper(palette=invViridis256, low=min_col, high=max_col, nan_color='#ffffff')
        color_bar = ColorBar(color_mapper=color_mapper, label_standoff=4, bar_line_cap='round',
                             border_line_color=None, location=(0, 0), orientation='horizontal', ticker=BasicTicker())
        color_bar.formatter = BasicTickFormatter(use_scientific=True, precision=1, power_limit_low=int(max_col))

        if maplabel and 'label%' in maplabel:
            color_bar.formatter = BasicTickFormatter(use_scientific=False)
            color_bar.formatter = NumeralTickFormatter(format="0.0%")

        standardfig.add_layout(color_bar, 'below')
        standardfig.add_layout(Title(text=self.subtitle, text_font_size="8pt", text_font_style="italic"), 'below')
        if date_slider:
            allcases_location, allcases_dates = pd.DataFrame(), pd.DataFrame()
            allcases_location = geopdwd.groupby('where')['cases'].apply(list)
            geopdwd_tmp = geopdwd.drop_duplicates(subset = ['where']).drop(columns = 'cases')
            geopdwd_tmp = pd.merge(geopdwd_tmp, allcases_location, on = 'where')
            geopdwd_tmp  = geopdwd_tmp.drop_duplicates(subset = ['clustername'])
            geopdwd_tmp = ColumnDataSource(geopdwd_tmp.drop(columns=['geometry']))

            sourcemaplabel.data['rolloverdisplay'] = sourcemaplabel.data['clustername']

            callback = CustomJS(args =  dict(source = geopdwd_tmp, source_filter = geopdwd_filtered,
                                          date_sliderjs = date_slider, title=standardfig.title,
                                          color_mapperjs = color_mapper, maplabeljs = sourcemaplabel),
                        code = """
                        var ind_date_max = (date_sliderjs.end-date_sliderjs.start)/(24*3600*1000);
                        var ind_date = (date_sliderjs.value-date_sliderjs.start)/(24*3600*1000);
                        var new_cases = [];
                        var dict = {};
                        var iloop = source_filter.data['clustername'].length;

                        function form(value) {
                             if(value>10000 || value <0.01)
                                value =  Number.parseFloat(value).toExponential(2);
                             else
                                 value = Number.parseFloat(value).toFixed(2);
                            return value;
                         }
                        for (var i = 0; i < source.get_length(); i++)
                        {
                                var val=form(source.data['cases'][i][ind_date_max-ind_date]);
                                new_cases.push(val);
                        }
                        if(source.get_length() == 1 && iloop>1)
                            for(var i = 0; i < iloop; i++)
                                for(var j = 0; j < new_cases.length; j++){
                                source_filter.data['cases'][i][j] = new_cases[j];
                                }
                        else{
                            source_filter.data['cases'] = new_cases;
                            }

                        if (maplabeljs.get_length() !== 0){
                            maplabeljs.data['cases'] = source_filter.data['cases'];
                            }
                        for (var i = 0; i < maplabeljs.get_length(); i++)
                        {
                            maplabeljs.data['cases'][i] = form(maplabeljs.data['cases'][i]).toString();
                            maplabeljs.data['rolloverdisplay'][i] = source_filter.data['rolloverdisplay'][i];
                        }

                        var tmp = title.text;
                        tmp = tmp.slice(0, -11);
                        var dateconverted = new Date(date_sliderjs.value);
                        var dd = String(dateconverted.getDate()).padStart(2, '0');
                        var mm = String(dateconverted.getMonth() + 1).padStart(2, '0'); //January is 0!
                        var yyyy = dateconverted.getFullYear();
                        var dmy = dd + '/' + mm + '/' + yyyy;
                        title.text = tmp + dmy+")";

                        if (maplabeljs.get_length() !== 0)
                            maplabeljs.change.emit();

                        color_mapperjs.high=Math.max.apply(Math, new_cases);
                        color_mapperjs.low=Math.min.apply(Math, new_cases);
                        console.log(maplabeljs.data['cases']);
                        source_filter.change.emit();
                    """)
            date_slider.js_on_change('value', callback)
            # Set up Play/Pause button/toggle JS
            date_list = pd.date_range(geopdwd.date.min(),geopdwd.date.max()-dt.timedelta(days=1),freq='d').to_list()
            indexCDS = ColumnDataSource(dict(date=date_list))
            toggl_js = CustomJS(args=dict(date_slider=date_slider,indexCDS=indexCDS),code="""
            // A little lengthy but it works for me, for this problem, in this version.
                var check_and_iterate = function(date){
                    var slider_val = date_slider.value;
                    var toggle_val = cb_obj.active;
                    if(toggle_val == false) {
                        cb_obj.label = '► Play';
                        clearInterval(looop);
                        }
                    else if(slider_val == date[date.length - 1]) {
                        cb_obj.label = '► Play';
                        //date_slider.value = date[0];
                        cb_obj.active = false;
                        clearInterval(looop);
                        }
                    else if(slider_val !== date[date.length - 1]){
                        date_slider.value = date.filter((item) => item > slider_val)[0];
                        }
                    else {
                    clearInterval(looop);
                        }
                }
                if(cb_obj.active == false){
                    cb_obj.label = '► Play';
                    clearInterval(looop);
                }
                else {
                    cb_obj.label = '❚❚ Pause';
                    var looop = setInterval(check_and_iterate, 10, indexCDS.data['date']);
                };
            """)

            toggl = Toggle(label='► Play',active=False, button_type="success",height=30,width=10)
            toggl.js_on_change('active',toggl_js)


        standardfig.xaxis.visible = False
        standardfig.yaxis.visible = False
        standardfig.xgrid.grid_line_color = None
        standardfig.ygrid.grid_line_color = None
        standardfig.patches('xs', 'ys', source = geopdwd_filtered,
                            fill_color = {'field': 'cases', 'transform': color_mapper},
                            line_color = 'black', line_width = 0.25, fill_alpha = 1)
        if maplabel:
            if 'text' in maplabel or 'textinteger' in maplabel:

                if 'textinteger' in maplabel:
                    sourcemaplabel.data['cases'] = sourcemaplabel.data['cases'].astype(float).astype(int).astype(str)
                labels = LabelSet(
                    x = 'centroidx',
                    y = 'centroidy',
                    text = 'cases',
                    source = sourcemaplabel, text_font_size='10px',text_color='white',background_fill_color='grey',background_fill_alpha=0.5)
                standardfig.add_layout(labels)

        #cases_custom = AllVisu.rollerJS()
        callback = CustomJS(code="""
        //document.getElementsByClassName('bk-tooltip')[0].style.backgroundColor="transparent";
        document.getElementsByClassName('bk-tooltip')[0].style.opacity="0.7";
        """ )
        tooltips = """
                    <b>location: @rolloverdisplay<br>
                    cases: @cases{0,0.0} </b>
                    """

        standardfig.add_tools(HoverTool(tooltips = tooltips,
        formatters = {'where': 'printf', 'cases': 'printf',},
        point_policy = "snap_to_data",callback=callback))  # ,PanTool())
        if date_slider:
            standardfig = column(date_slider, standardfig,toggl)
        self.pycoageopandas = False
        return standardfig

    ''' PIMPMAP BOKEH '''
    @decowrapper
    @decohistomap
    @decopycoageo
    @decomap
    def pycoa_pimpmap(self, geopdwd, geopdwd_filtered, sourcemaplabel, standardfig,**kwargs):
        '''
            -----------------
            Create a bokeh map with pimpline label and with to arguments.
            See help(pycoa_histo).
            Keyword arguments
            -----------------
            - srcfiltered : A DataFrame with a Pycoa struture is mandatory
            |location|date|Variable desired|daily|cumul|weekly|codelocation|clustername|permanentdisplay|rolloverdisplay|
            - input_field = if None take second element could be a list
            - plot_heigh= width_height_default[1]
            - plot_width = width_height_default[0]
            - title = None
            - textcopyright = default
            - mode = mouse
            - cursor_date = None if True
                    - orientation = horizontal
            - when : default min and max according to the inpude DataFrame.
                         Dates are given under the format dd/mm/yyyy.
                         when format [dd/mm/yyyy : dd/mm/yyyy]
                         if [:dd/mm/yyyy] min date up to
                         if [dd/mm/yyyy:] up to max date
            - tile : tile
            - maplabel: False
        '''
        standardfig.xaxis.visible = False
        standardfig.yaxis.visible = False
        standardfig.xgrid.grid_line_color = None
        standardfig.ygrid.grid_line_color = None

        min_col, max_col = AllVisu.min_max_range(np.nanmin(geopdwd_filtered['cases']),
                                                     np.nanmax(geopdwd_filtered['cases']))

        json_data = json.dumps(json.loads(geopdwd_filtered.to_json()))
        geopdwd_filtered = GeoJSONDataSource(geojson=json_data)

        invViridis256 = Viridis256[::-1]
        color_mapper = LinearColorMapper(palette=invViridis256, low=min_col, high=max_col, nan_color='#ffffff')
        color_bar = ColorBar(color_mapper=color_mapper, label_standoff=4,
                             border_line_color=None, location=(0, 0), orientation='horizontal', ticker=BasicTicker())
        color_bar.formatter = BasicTickFormatter(use_scientific=True, precision=1, power_limit_low=int(max_col))
        standardfig.add_layout(color_bar, 'below')
        standardfig.patches('xs', 'ys', source = geopdwd_filtered,
                                    fill_color = {'field': 'cases', 'transform': color_mapper},
                                    line_color = 'black', line_width = 0.25, fill_alpha = 1)
        standardfig.image_url(url='pimpmap', x='centroidx', y='centroidy',source=sourcemaplabel,anchor="center")
        return standardfig
    ######################
    def tiles_list(self):
        return self.available_tiles
    ###################### BEGIN Static Methods ##################
    @staticmethod
    def convert_tile(tilename, which = 'bokeh'):
        ''' Return tiles url according to folium or bokeh resquested'''
        tile = 'openstreet'
        if tilename == 'openstreet':
            if which == 'folium':
                tile = r'https://{s}.tile.openstreetmap.org/{z}/{x}/{y}.png'
            else:
                tile = r'http://c.tile.openstreetmap.org/{Z}/{X}/{Y}.png'
        elif tilename == 'positron':
            print('Problem with positron tile (huge http resquest need to check), esri is then used ...')
            tile = r'https://server.arcgisonline.com/ArcGIS/rest/services/World_Imagery/MapServer/tile/{z}/{y}/{x}.png'
        #    tile = 'https://tiles.basemaps.cartocdn.com/light_all/{z}/{x}/{y}.png'
        elif tilename == 'esri':
            tile = r'https://server.arcgisonline.com/ArcGIS/rest/services/World_Imagery/MapServer/tile/{z}/{y}/{x}.png'
        elif tilename == 'stamen':
            tile = r'http://tile.stamen.com/toner/{z}/{x}/{y}.png'
        else:
            print('Don\'t know you tile ... take default one: ')
        return tile
    #####################
    @staticmethod
    def dict_shorten_loc(toshort):
        '''
            return a shorten name location
        '''
        s = []
        if type(toshort) == np.ndarray:
            toshort = list(toshort)
            toshort = [toshort]
            s = ''
        elif type(toshort) == str:
            toshort = [toshort]
            s = ''
        #if type(toshort) != list:
        #    print('That is weird ...', toshort, 'not str nor list')
        for val in toshort:
            if not isinstance(val,str):
                val= str(val)
            if type(val) == list:
                val = val[0]
            if val.find(',') == -1:
                A = val
            else:
                txt = val.split(',')
                if len(txt[0]) < 4 and len(txt[-1]) < 4:
                    A = [txt[0] + '...' + txt[-1]]
                else:
                    A = txt[0][:5] + '...' + txt[-1][-5:]
            if type(s) == list:
                s.append(A)
            else:
                s = A
            if isinstance(s, list):
                s=s[0]
        return s
    ######################
    @staticmethod
    def bokeh_legend(bkfigure):
        toggle_legend_js = CustomJS(args=dict(leg=bkfigure.legend[0]),
                                    code="""
        if(leg.visible)
        {
            leg.visible = false;
        }
        else
        {
            leg.visible = true;
        }
        """)
        bkfigure.js_on_event(events.DoubleTap, toggle_legend_js)
    ######################
    @staticmethod
    def min_max_range(a_min, a_max):
        """ Return a cleverly rounded min and max giving raw min and raw max of data.
        Usefull for hist range and colormap
        """
        min_p = 0
        max_p = 0
        if a_min != 0:
            min_p = math.floor(math.log10(math.fabs(a_min)))  # power
        if a_max != 0:
            max_p = math.floor(math.log10(math.fabs(a_max)))

        if a_min == 0:
            if a_max == 0:
                p = 0
            else:
                p = max_p
        else:
            if a_max == 0:
                p = min_p
            else:
                p = max(min_p, max_p)

        if a_min != 0:
            min_r = math.floor(a_min / 10 ** (p - 1)) * 10 ** (p - 1)  # min range rounded
        else:
            min_r = 0

        if a_max != 0:
            max_r = math.ceil(a_max / 10 ** (p - 1)) * 10 ** (p - 1)
        else:
            max_r = 0

        if min_r == max_r:
            if min_r == 0:
                min_r = -1
                max_r = 1
                k = 0
            elif max_r > 0:
                k = 0.1
            else:
                k = -0.1
            max_r = (1 + k) * max_r
            min_r = (1 - k) * min_r

        return (min_r, max_r)
    ######################
    @staticmethod
    def save_map2png(map=None, pngfile='map.png'):
        """
        Save map as png geckodriver and PIL packages are needed
        """
        size = width_height_default[0], width_height_default[1]
        if pngfile:
            pngfile = pngfile
        img_data = map._to_png(5)
        img = Image.open(io.BytesIO(img_data))
        img.thumbnail(size, Image.ANTIALIAS)
        img.save(pngfile)
        print(pngfile, ' is now save ...')
    ######################
    @staticmethod
    def save_pandas_as_png(df=None, pngfile='pandas.png'):
        source = ColumnDataSource(df)
        df_columns = [df.index.name]
        df_columns.extend(df.columns.values)
        columns_for_table = []
        for column in df_columns:
            if column is not None:
                columns_for_table.append(TableColumn(field=column, title=column))
                # width_height_default
        data_table = DataTable(source=source, columns=columns_for_table,
                               height_policy="auto", width_policy="auto", index_position=None)
        export_png(data_table, filename=pngfile)
    ######################
    @staticmethod
    def changeto_nonan_date(df=None, when_end=None, field=None):
        if not isinstance(when_end, dt.date):
            raise CoaTypeError(' Not a valid data ... ')

        boolval = True
        j = 0
        while (boolval):
            boolval = df.loc[df.date == (when_end - dt.timedelta(days=j))][field].dropna().empty
            j += 1
        if j > 1:
            verb(str(when_end) + ': all the value seems to be nan! I will find an other previous date.\n' +
                 'Here the date I will take: ' + str(when_end - dt.timedelta(days=j - 1)))
        return when_end - dt.timedelta(days=j - 1)
    ######################
    @staticmethod
    def changeto_nonull_date(df=None,when_end = None, field=None):
        if not isinstance(when_end, dt.date):
            raise CoaTypeError(' Not a valid data ... ')
        boolval = True
        j = 0
        #df = df.fillna(0)
        if all(df[field] == 0):
            print('all value is null for all date !')
            return when_end
        else:
            while(boolval):
                boolval = all(v == 0. or np.isnan(v) for v in df.loc[df.date == (when_end - dt.timedelta(days=j))][field].values)
                j += 1
            if j > 1:
                verb(str(when_end) + ': all the value seems to be 0! I will find an other previous date.\n' +
                     'Here the date I will take: ' + str(when_end - dt.timedelta(days=j - 1)))
            return when_end - dt.timedelta(days=j - 1)
    ######################
    @staticmethod
    def get_utcdate(date):
        return (date - dt.date(1970, 1, 1)).total_seconds() * 1000.
    ######################
    @staticmethod
    def test_all_val_null(s):
        a = s.to_numpy()
        return (a == 0).all()
    ######################
    @staticmethod
    def get_polycoords(geopandasrow):
        """
        Take a row of a geopandas as an input (i.e : for index, row in geopdwd.iterrows():...)
            and returns a tuple (if the geometry is a Polygon) or a list (if the geometry is a multipolygon)
            of an exterior.coords
        """
        geometry = geopandasrow['geometry']
        all = []
        if geometry.type == 'Polygon':
            return list(geometry.exterior.coords)
        if geometry.type == 'MultiPolygon':
            for ea in geometry.geoms:
                all.append(list(ea.exterior.coords))
            return all
    ######################
    @staticmethod
    def wgs84_to_web_mercator(tuple_xy):
        """
        Take a tuple (longitude,latitude) from a coordinate reference system crs=EPSG:4326
         and converts it to a  longitude/latitude tuple from to Web Mercator format
        """
        k = 6378137
        x = tuple_xy[0] * (k * np.pi / 180.0)
        if tuple_xy[1] == -90:
            lat = -89.99
        else:
            lat = tuple_xy[1]
        y = np.log(np.tan((90 + lat) * np.pi / 360.0)) * k
        return x, y
    ######################
    @staticmethod
    def rollerJS():
        return CustomJSHover(code="""
                var value;
                 //   if(Math.abs(value)>100000 || Math.abs(value)<0.001)
                 //       return value.toExponential(2);
                 //   else
                 //       return value.toFixed(2);
                 if(value>10000 || value <0.01)
                    value =  Number.parseFloat(value).toExponential(2);
                 else
                     value = Number.parseFloat(value).toFixed(2);
                return value.toString();
                /*  var s = value;
                  var s0=s;
                  var sp1=s.split(".");
                  var p1=sp1[0].length
                  if (sp1.length>1) {
                    var sp2=s.split("e");
                    var p2=sp2[0].length
                    var p3=p2
                    while(s[p2-1]=="0" && p2>p1) {
                        p2=p2-1;
                    }
                    s=s0.substring(0,p2)+s0.substring(p3,s0.length);
                  }
                  if (s.split(".")[0].length==s.length-1) {
                    s=s.substring(0,s.length-1);
                  }
                  return s;*/
                """)
    ######################
    @staticmethod
    def sparkline(data, figsize=(0.5, 0.5), **kwags):
        """
        Returns a HTML image tag containing a base64 encoded sparkline style plot
        """
        data = list(data)
        fig, ax = plt.subplots(1, 1, figsize=figsize, **kwags)
        ax.patch.set_alpha(0.3)
        ax.plot(data)
        for k,v in ax.spines.items():
            v.set_visible(False)
        ax.set_xticks([])
        ax.set_yticks([])
        plt.plot(len(data) - 1, data[len(data) - 1], 'r.')

        #ax.fill_between(range(len(data)), data, len(data)*[min(data)], color='green',alpha=0.1)
        img = BytesIO()
        plt.savefig(img)
        img.seek(0)
        plt.close()
        return 'data:image/png;base64,' + "{}".format(base64.b64encode(img.read()).decode())
    ###################### END Static Methods ##################
    @staticmethod
    def spiral(data, figsize=(0.5, 0.5), **kwags):
        """
        Returns a HTML image tag containing a base64 encoded spiral style plot
        https://github.com/emilienschultz/researchnotebooks/blob/master/20220116%20-%20Visualisation%20polaire%20cas%20COVID-19.ipynb
        """
        data["date"] = pd.to_datetime(data["date"])
        # Utiliser des méthodes de l'objet date de Pandas pour créer de nouvelles colonnes
        data["dayofyear"] = data["date"].dt.dayofyear # j'ai cherché comment faire dayofyear et il se trouve qu'il y a une fonction
        data["year"] = data["date"].dt.year

        K = 2*data['cases'].max()
        data["dayofyear_angle"] = data["dayofyear"]*2 * np.pi/365 # gérer plus finement l'année bissextile
        data["r_baseline"] = data.apply(lambda x : ((x["year"]-2020)*2 * np.pi + x["dayofyear_angle"])*K,axis=1)

        E = 8 # facteur d'expansion des données
        data["r_cas_sup"] = data.apply(lambda x : x["r_baseline"] + E*x["cases"],axis=1)
        data["r_cas_inf"] = data.apply(lambda x : x["r_baseline"] - E*x["cases"],axis=1)

        fig, ax = plt.subplots(subplot_kw={'projection': 'polar'},figsize=(1,1))

        #ax.set_xticklabels(['     january', '', 'april', '', 'july    ', '', 'october', ''])
        ax.plot(data["dayofyear_angle"], data["r_baseline"])
        ax.plot(data["dayofyear_angle"], data["r_cas_sup"],color="black")
        ax.plot(data["dayofyear_angle"], data["r_cas_inf"],color="black")

        ax.plot(data["dayofyear_angle"], data["r_cas_sup"],color="lightblue")
        ax.plot(data["dayofyear_angle"], data["r_cas_inf"],color="lightblue")

        ax.fill_between(data["dayofyear_angle"],data["r_baseline"], data["r_cas_sup"],color="lightblue")
        ax.fill_between(data["dayofyear_angle"],data["r_baseline"], data["r_cas_inf"],color="lightblue")
        ax.set_rticks([])
        ax.grid(False)
        ax.set_xticklabels([])
        ax.set_yticklabels([])
        #ax.fill_between(range(len(data)), data, len(data)*[min(data)], color='green',alpha=0.1)
        img = BytesIO()
        plt.savefig(img)
        img.seek(0)
        plt.close()
        return 'data:image/png;base64,' + "{}".format(base64.b64encode(img.read()).decode())

    '''
        MATPLOTLIB chart drawing methods ...
    '''

    @decowrapper
    def pycoa_mpltdate_plot(self,input,input_field,**kwargs):
        fig, ax = plt.subplots(1, 1,figsize=(12, 8))
        loc = input['where'].unique()[:MAXCOUNTRIESDISPLAYED]
        df = pd.pivot_table(input,index='date', columns='where', values=input_field)
        for col in loc:
            ax=plt.plot(df.index, df[col])
        plt.legend(loc)
        return ax

    @decowrapper
    def pycoa_yearly_plot(self,input,input_field,**kwargs):
        '''
         matplotlib date yearly plot chart
         Max display defined by MAXCOUNTRIESDISPLAYED
        '''
        input['date']=pd.to_datetime(input["date"])
        #drop bissextile fine tuning in needed in the future
        input = input.loc[~(input['date'].dt.month.eq(2) & input['date'].dt.day.eq(29))].reset_index(drop=True)
        input = input.copy()
        input.loc[:,'allyears']=input['date'].apply(lambda x : x.year)
        input['allyears'] = input['allyears'].astype(int)
        input.loc[:,'dayofyear']= input['date'].apply(lambda x : x.dayofyear)

        fig, ax = plt.subplots(1, 1,figsize=(12, 8))
        loc = input['where'].unique()[:MAXCOUNTRIESDISPLAYED]
        df = pd.pivot_table(input,index='date', columns='where', values=input_field)
        for col in loc:
            ax=plt.plot(df.index, df[col])
        plt.legend(loc)
        return ax

        return ax

    @decowrapper
    def pycoa_mpltpie(self,input,input_field,**kwargs):
        '''
         matplotlib pie chart
         Max display defined by MAXCOUNTRIESDISPLAYED
        '''
        #fig, ax = plt.subplots(1, 1,figsize=(12, 8))
        labels = input['where'].unique()[:MAXCOUNTRIESDISPLAYED]
        input = input.loc[input.date==input.date.max()][:MAXCOUNTRIESDISPLAYED].set_index('where')
        ax = input.plot(kind="pie",y=input_field, autopct='%1.1f%%', legend=True,
        title=input_field, ylabel=input_field, labeldistance=None)
        ax.legend(bbox_to_anchor=(1, 1.02), loc='upper left')
        return ax

    @decowrapper
    def pycoa_mplthorizontalhisto(self,input,input_field,**kwargs):
        '''
        matplotlib horizon histo
        '''
        import matplotlib as mpl
        from matplotlib.cm import get_cmap
        fig, ax = plt.subplots(1, 1,figsize=(12, 8))
        cmap = plt.get_cmap('Paired')
        input = input.loc[input.date==input.date.max()][:MAXCOUNTRIESDISPLAYED]
        loc = input['where'].unique()[:MAXCOUNTRIESDISPLAYED]
        input = input[['where',input_field]].sort_values(by=input_field)
        bar = ax.barh(input['where'], input[input_field],color=cmap.colors)
        return ax

    @decowrapper
    def pycoa_mplthorizontalhisto(self,input,input_field,**kwargs):
        '''
        matplotlib horizon histo
        '''
        import matplotlib as mpl
        from matplotlib.cm import get_cmap
        fig, ax = plt.subplots(1, 1,figsize=(12, 8))
        cmap = plt.get_cmap('Paired')
        input = input.loc[input.date==input.date.max()][:MAXCOUNTRIESDISPLAYED]
        loc = input['where'].unique()[:MAXCOUNTRIESDISPLAYED]
        input = input[['where',input_field]].sort_values(by=input_field)
        bar = ax.bar(input['where'], input[input_field],color=cmap.colors)
        plt.xticks(rotation=30,ha='right')
        return ax

<<<<<<< HEAD
    @decowrapper
    def pycoa_mpltmap(self,input,input_field,**kwargs):
        '''
         matplotlib map display
        '''
        from matplotlib.colors import Normalize
        from matplotlib import cm
        from mpl_toolkits.axes_grid1 import make_axes_locatable
        fig, ax = plt.subplots(1, 1,figsize=(8, 12))
        plt.axis('off')
        input = pd.merge(input, self.kindgeo, on='where')
        input = input.drop_duplicates('where')
        input = gpd.GeoDataFrame(input)
        ax = input.plot(column=input_field, ax=ax,legend=True,
                                legend_kwds={'label': input_field,
                                'orientation': "horizontal","pad": 0.001})
        return ax
=======

    ######SEABORN#########
    ######################

    ######SEABORN PLOT#########
    @decowrapper
    def pycoa_date_plot_seaborn(self, input, input_field, **kwargs):
        """
        Create a seaborn line plot with date on x-axis and input_field on y-axis.
        """
        # On inclut que les premiers 24 pays uniques
        top_countries = input['where'].unique()[:MAXCOUNTRIESDISPLAYED]
        filtered_input = input[input['where'].isin(top_countries)]
        # Créer le graphique
        plt.figure(figsize=(10, 6))
        sns.lineplot(data=filtered_input, x='date', y=input_field, marker='o', hue='where')
        plt.title(f"Graphique de {input_field} à {input['where'].iloc[0]}", )
        plt.xlabel('Date')
        plt.ylabel(input_field)
        plt.xticks(rotation=45)
        #permet de placer la légend 5% à gauche
        plt.legend(bbox_to_anchor=(1.05, 1))
        plt.show()

    ######################
    ######SEABORN HIST VERTICALE#########
    @decowrapper
    def pycoa_hist_seaborn_verti(self, input, input_field, **kwargs):
        """
        Create a seaborn vertical histogram with input_field on y-axis.
        """
        # On inclut que les premiers 24 pays uniques
        top_countries = input['where'].unique()[:MAXCOUNTRIESDISPLAYED]
        filtered_input = input[input['where'].isin(top_countries)]
        # Créer le graphique
        sns.set_theme(style="whitegrid")
        plt.figure(figsize=(14, 7))
        sns.barplot(data=filtered_input, x='where', y=input_field, palette="viridis")
        plt.title(f"Histogramme vertical de {input_field} à {input['where'].iloc[0]}", )
        plt.xlabel('')  # Suppression de l'étiquette de l'axe x
        plt.ylabel(input_field)
        plt.xticks(rotation=45)
        plt.show()


    ######SEABORN HIST HORIZONTALE#########
    @decowrapper
    def pycoa_hist_seaborn_hori(self, input, input_field, **kwargs):
        """
        Create a seaborn horizontal histogram with input_field on x-axis.
        """
        # On inclut que les premiers 24 pays uniques
        top_countries = input['where'].unique()[:MAXCOUNTRIESDISPLAYED]
        filtered_input = input[input['where'].isin(top_countries)]
        # Créer le graphique
        sns.set_theme(style="whitegrid")
        plt.figure(figsize=(14, 7))
        sns.barplot(data=filtered_input, x=input_field, y='where', palette="viridis")
        plt.title(f"Histogramme horizontal de {input_field} à {input['where'].iloc[0]}", )
        plt.xlabel(input_field)
        plt.ylabel('')
        plt.xticks(rotation=45)
        plt.show()

    ######SEABORN BOXPLOT#########
    @decowrapper
    def pycoa_pairplot_seaborn(self, input, input_field, **kwargs):
        """
        Create a seaborn pairplot 
        """
        # On inclut que les premiers 24 pays uniques
        top_countries = input['where'].unique()[:MAXCOUNTRIESDISPLAYED]
        filtered_input = input[input['where'].isin(top_countries)]
        # Créer le graphique
        sns.set_theme(style="whitegrid")
        plt.figure(figsize=(14, 7))
        sns.pairplot(data=filtered_input, hue='where')
        plt.xlabel(input_field)
        plt.ylabel('')
        plt.xticks(rotation=45)
        plt.show()

    ######SEABORN heatmap#########
    @decowrapper
    def pycoa_heatmap_seaborn(self, input, input_field, **kwargs):
        """
        Create a seaborn heatmap
        """
        # Convertir la colonne 'date' en datetime si nécessaire
        if not pd.api.types.is_datetime64_any_dtype(input['date']):
            input['date'] = pd.to_datetime(input['date'])

        df=input
        df.date=pd.to_datetime(df.date)
        a=df.groupby(pd.Grouper(key='date', freq='1M'))['daily'].sum()
        a=a.reset_index()

        # On inclut que les premiers 24 pays uniques
        # top_locations = input['where'].unique()[:MAXCOUNTRIESDISPLAYED]
        # filtered_input = input[input['where'].isin(top_locations)]

        a['month'] = [m.month for m in a['date']]
        a['year'] = [m.year for m in a['date']]

        data_pivot = a.pivot_table(index='month', columns='year', values='daily')

        total = data_pivot.sum().sum()
        # Créer une nouvelle figure
        plt.figure(figsize=(15, 10))

        # Créer une heatmap à partir du tableau croisé dynamique
        sns.heatmap(data_pivot, annot=True, fmt=".1f", linewidths=.5, cmap='plasma')

        # Ajouter un titre
        plt.title(f'Heatmap of {input_field.replace("_", " ").capitalize()} by Month and Year')
        plt.xlabel('Year')
        plt.ylabel('Month')

        # Afficher le total en dehors du graphique
        plt.text(0, data_pivot.shape[0] + 1, f'Total: {total}', fontsize=12)
        # Afficher la heatmap
        plt.show()
>>>>>>> c3baf449
<|MERGE_RESOLUTION|>--- conflicted
+++ resolved
@@ -2618,7 +2618,6 @@
         plt.xticks(rotation=30,ha='right')
         return ax
 
-<<<<<<< HEAD
     @decowrapper
     def pycoa_mpltmap(self,input,input_field,**kwargs):
         '''
@@ -2636,7 +2635,6 @@
                                 legend_kwds={'label': input_field,
                                 'orientation': "horizontal","pad": 0.001})
         return ax
-=======
 
     ######SEABORN#########
     ######################
@@ -2759,4 +2757,3 @@
         plt.text(0, data_pivot.shape[0] + 1, f'Total: {total}', fontsize=12)
         # Afficher la heatmap
         plt.show()
->>>>>>> c3baf449
