--- conflicted
+++ resolved
@@ -2682,13 +2682,13 @@
         def inner_plot(self, **kwargs):
             input = kwargs.get('input')
             input_field = kwargs.get('input_field')
-            
+
             top_countries = input['where'].unique()[:MAXCOUNTRIESDISPLAYED]
             kwargs['filtered_input'] = input[input['where'].isin(top_countries)]
 
             return func(self, **kwargs)
         return inner_plot
-    
+
     ######SEABORN PLOT#########
     @decowrapper
     @decoplotseaborn
@@ -2696,23 +2696,15 @@
         """
         Create a seaborn line plot with date on x-axis and input_field on y-axis.
         """
+        input = kwargs['input']
         filtered_input = kwargs['filtered_input']
         input_field = kwargs['input_field']
-<<<<<<< HEAD
         title = kwargs.get('title')
         top_countries = input['where'].unique()[:MAXCOUNTRIESDISPLAYED]
         filtered_input = input[input['where'].isin(top_countries)]
         # Créer le graphique
         plt.figure(figsize=(10, 6))
         sns.lineplot(data=filtered_input, x='date', y=input_field, marker='o', hue='where')
-=======
-        #Créer le graphique
-        plt.figure(figsize=(10, 6))
-        sns.lineplot(data=filtered_input, x='date', y=input_field, hue='where')
-        title = f"Graphique de {input_field}"
-        if 'where' in kwargs:
-            title += f" - {kwargs['where']}"
->>>>>>> f59ae376
         plt.title(title)
         plt.xlabel('Date')
         plt.ylabel(input_field)
@@ -2723,21 +2715,13 @@
 
     ######################
     ######SEABORN HIST VERTICALE#########
-    
+
     @decowrapper
     @decoplotseaborn
     def pycoa_hist_seaborn_verti(self, **kwargs):
         """
         Create a seaborn vertical histogram with input_field on y-axis.
         """
-<<<<<<< HEAD
-        # On inclut que les premiers 24 pays uniques
-        input = kwargs.get('input')
-        input_field = kwargs.get('input_field')
-        title = kwargs.get('title')
-        top_countries = input['where'].unique()[:MAXCOUNTRIESDISPLAYED]
-        filtered_input = input[input['where'].isin(top_countries)]
-=======
         filtered_input = kwargs['filtered_input']
         input_field = kwargs['input_field']
         #Trier les valeurs
@@ -2746,20 +2730,12 @@
                   .drop_duplicates(['where', input_field])  #quand une ligne avec where et input est pareil on drop
                   .sort_values(by=input_field, ascending=False) #trier
                   .reset_index(drop=True))
-        
->>>>>>> f59ae376
+
         # Créer le graphique
         sns.set_theme(style="whitegrid")
         plt.figure(figsize=(14, 7))
         sns.barplot(data=filtered_input, x='where', y=input_field, palette="viridis")
-<<<<<<< HEAD
         plt.title(title)
-=======
-        title = f"Histogramme vertical de {input_field}"
-        if 'where' in kwargs:
-            title += f" - {kwargs['where']}"
-        plt.title(title)        
->>>>>>> f59ae376
         plt.xlabel('')  # Suppression de l'étiquette de l'axe x
         plt.ylabel(input_field)
         plt.xticks(rotation=70, ha='center')  # Rotation à 70 degrés et alignement central
@@ -2773,14 +2749,6 @@
         """
         Create a seaborn horizontal histogram with input_field on x-axis.
         """
-<<<<<<< HEAD
-        # On inclut que les premiers 24 pays uniques
-        input = kwargs.get('input')
-        input_field = kwargs.get('input_field')
-        title = kwargs.get('title')
-        top_countries = input['where'].unique()[:MAXCOUNTRIESDISPLAYED]
-        filtered_input = input[input['where'].isin(top_countries)]
-=======
         filtered_input = kwargs['filtered_input']
         input_field = kwargs['input_field']
         #Trier les valeurs
@@ -2790,19 +2758,11 @@
                   .sort_values(by=input_field, ascending=False) #trier
                   .reset_index(drop=True))
 
->>>>>>> f59ae376
         # Créer le graphique
         sns.set_theme(style="whitegrid")
         plt.figure(figsize=(14, 7))
         sns.barplot(data=filtered_input, x=input_field, y='where', palette="viridis", ci=None)
-<<<<<<< HEAD
         plt.title(title)
-=======
-        title = f"Histogramme horizontal de {input_field}"
-        if 'where' in kwargs:
-            title += f" - {kwargs['where']}"
-        plt.title(title)        
->>>>>>> f59ae376
         plt.xlabel(input_field)
         plt.ylabel('')
         plt.xticks(rotation=45)
