--- conflicted
+++ resolved
@@ -126,16 +126,11 @@
                 spf4=self.csv2pandas("https://www.data.gouv.fr/fr/datasets/r/4acad602-d8b1-4516-bc71-7d5574d5f33e",
                             rename_columns=rename, separator=',', encoding = "ISO-8859-1",cast=cast)
 
-<<<<<<< HEAD
                 #result = pd.concat([spf1, spf2,spf3,spf4], axis=1, sort=False)
                 print(spf4,spf5)
                 result = reduce(lambda x, y: pd.merge(x, y, on = ['location','date']), [spf1, spf2,spf3,spf4,spf5])
                 print(result)
 
-=======
-                #result = pd.concat([spf1, spf2,spf3,spf4,spf5], axis=1, sort=False)
-                result = reduce(lambda x, y: pd.merge(x, y, on = ['location','date']), [spf1, spf2,spf3,spf4,spf5])
->>>>>>> 00ba6364
                 # ['location', 'date', 'hosp', 'rea', 'rad', 'dc', 'incid_hosp',
                    # 'incid_rea', 'incid_dc', 'incid_rad', 'P', 'T', 'pop', 'region',
                    # 'libelle_reg', 'libelle_dep', 'tx_incid', 'R', 'taux_occupation_sae',
