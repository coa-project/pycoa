    # -*- coding: utf-8 -*-

"""
Project : PyCoA
Date :    april-november 2020
Authors : Olivier Dadoun, Julien Browaeys, Tristan Beau
Copyright ©pycoa.fr
License: See joint LICENSE file

Module : coa.display

About :
-------

An interface module to easily plot pycoa data with bokeh

"""

from coa.tools import kwargs_test,check_valid_date,extract_dates,info,verb
import coa.geo as coge
from coa.geo import GeoManager as gm

from coa.error import *

import math
import pandas as pd
import geopandas as gpd
import numpy as np
from collections import defaultdict
import itertools
import json
import io
from io import BytesIO
import base64
from datascroller import scroll

from bokeh.models import ColumnDataSource, TableColumn, DataTable,ColorBar, \
    HoverTool,BasicTicker, GeoJSONDataSource, LinearColorMapper, Label, \
    PrintfTickFormatter, BasicTickFormatter, CustomJS, CustomJSHover, Select, \
    Range1d, DatetimeTickFormatter, Legend, LegendItem,PanTool
from bokeh.models.widgets import Tabs, Panel
from bokeh.models.tickers import FixedTicker
from bokeh.palettes import Viridis256, Cividis256, Turbo256, Magma256
from bokeh.plotting import figure
from bokeh.layouts import row, column, gridplot
from bokeh.palettes import Paired12
from bokeh.palettes import Dark2_5 as palette
from bokeh.io import export_png
from bokeh import events
<<<<<<< HEAD
=======
from bokeh.models.widgets import DateSlider, Slider
import shapely.geometry as sg
>>>>>>> b919760d
from bokeh.tile_providers import get_provider, Vendors

import shapely.geometry as sg

import branca.colormap
from branca.colormap import LinearColormap
from branca.element import Element, Figure

import folium
from folium.plugins import FloatImage

from PIL import Image, ImageDraw, ImageFont

import matplotlib.pyplot as plt
import datetime as dt
width_height_default = [500,380]

class CocoDisplay():
    def __init__(self,db=None):
        verb("Init of CocoDisplay() with db="+str(db))
        self.database_name = db
        self.colors = Paired12[:10]
        self.plot_width =  width_height_default[0]
        self.plot_height =  width_height_default[1]
        self.geom = []
        self.this_done = False
        self.all_available_display_keys=['where','which','what','when','title_temporal','plot_height','plot_width','title','bins','var_displayed',
        'option','input','input_field','visu','plot_last_date','tile','orientation']
        self.tiles_listing=['CARTODBPOSITRON','CARTODBPOSITRON_RETINA','STAMEN_TERRAIN','STAMEN_TERRAIN_RETINA',
        'STAMEN_TONER','STAMEN_TONER_BACKGROUND','STAMEN_TONER_LABELS','OSM','WIKIMEDIA','ESRI_IMAGERY']

        self.location_geometry=self.get_geodata(database=self.database_name,)

    def get_geodata(self,database='jhu'):
        '''
         return a GeoDataFrame used in map display (see map_bokeh and map_folium)
         Argument : database name
         The output format is the following :
         geoid | location |  geometry (POLYGON or MULTIPOLYGON)
        '''
        geopan=pd.DataFrame()
        if self.database_name == 'spf' or self.database_name == 'opencovid19' or self.database_name == 'jhu-usa':
            if self.database_name == 'jhu-usa':
                country = 'USA'
            else:
                country = 'FRA'
            f = coge.GeoCountry(country,dense_geometry=True)
            info=coge.GeoCountry('FRA',dense_geometry=True)

            geopan = f.get_subregion_list()[['code_subregion','town_subregion','geometry']]
            geopan = geopan.rename(columns={'code_subregion':'location'})
        elif self.database_name == 'jhu' or self.database_name == 'owid':
            geom=coge.GeoManager('name')
            info = coge.GeoInfo()
            allcountries = coge.GeoRegion().get_countries_from_region('world')
            geopan['location'] = [geom.to_standard(c)[0] for c in allcountries]
            geopan = info.add_field(field=['geometry'],input=geopan ,geofield='location')
            geopan = geopan[geopan.location != 'Antarctica']
        else:
            raise CoaTypeError('What data base are you looking for ?')

        geopan = geopan.dropna().reset_index(drop=True)
        data = gpd.GeoDataFrame(geopan,crs="EPSG:4326")
        self.boundary = data['geometry'].total_bounds

        return data

    def standard_input(self,mypandas,input_field=None,**kwargs):
        '''
        Parse a standard input, return :
            - pandas: with location keyword (eventually force a column named 'where' to 'location')
            - dico:
                * keys = [plot_width, plot_width, titlebar, when, title_temporal,bins, what, which, var_displayed]
        Note that method used only the needed variables, some of them are useless
        '''
        input_dico={}

        if 'where' in mypandas.columns:
            mypandas = mypandas.rename(columns={'where':'location'})

        kwargs_test(kwargs,self.all_available_display_keys,'Bad args used in the display function.')
        plot_width = kwargs.get('plot_width', self.plot_width)
        plot_height = kwargs.get('plot_height', self.plot_height)
        if plot_width != self.plot_width:
            self.plot_width = plot_width
        if plot_height != self.plot_height:
            self.plot_height = plot_height
        input_dico['plot_width']=plot_width
        input_dico['plot_height']=plot_height

        bins = kwargs.get('bins',50)
        if bins != 50:
            bins = bins
        input_dico['bins'] = bins

        what = kwargs.get('what', None)
        input_dico['what']=what

        if 'location' in mypandas:
            which =  mypandas.columns[2]
        else:
            which =  mypandas.columns[1]

        input_dico['which']=which
        var_displayed=which

        title = kwargs.get('title', None)
        input_dico['title']=title
        when = kwargs.get('when', None)
        input_dico['when'] = when
        title_temporal=''
        input_dico['when_beg'] = mypandas.date.min()
        input_dico['when_end'] = mypandas.date.max()

        if when:
            input_dico['when_beg'],input_dico['when_end']=extract_dates(when)
            if input_dico['when_beg'] == dt.date(1,1,1):
                input_dico['when_beg'] = mypandas['date'].min()

            if input_dico['when_end'] == '':
                input_dico['when_end'] = mypandas.date.max()

        if kwargs.get('plot_last_date',None) == True:
            title_temporal =  ' (at ' + input_dico['when_end'].strftime('%d/%m/%Y') + ')'
        else:
            title_temporal =  ' (' + 'between ' + input_dico['when_beg'].strftime('%d/%m/%Y') +' and ' + input_dico['when_end'].strftime('%d/%m/%Y') + ')'


        if kwargs.get('option', '') != '':
            title_temporal = ', option '+str(kwargs.get('option'))+title_temporal

        input_dico['title_temporal'] = title_temporal
        titlebar = which + title_temporal

        if input_field:
            if not isinstance(input_field, list):
                input_field=[input_field]
            else:
                input_field=input_field
            input_dico['input_field'] = input_field
        else:
            if what:
                if what == 'daily':
                    titlebar = which + ', ' + 'day to day difference ' +  title_temporal
                elif what == 'weekly':
                    titlebar = which + ', ' + 'week to week difference' + title_temporal
                elif what == 'cumul':
                    titlebar = which + ', ' + 'cumulative sum ' +  title_temporal
                else:
                    raise CoaTypeError('what argument is not daily, daily, cumul nor weekly . See help.')
                    #else:
                    #    titlebar = which + ' (' + what +  ' @ ' + when.strftime('%d/%m/%Y') + ')'
                var_displayed = what

        when_end_change=CocoDisplay.changeto_nonan_date(mypandas, input_dico['when_end'],var_displayed)

        if when_end_change != input_dico['when_end']:
             input_dico['when_end'] = when_end_change

        vendors = kwargs.get('tile', self.tiles_listing[0])
        provider = None
        if vendors in self.tiles_listing:
            provider = vendors
        else:
            raise CoaTypeError('Don\'t know which you want to load ...')

        input_dico['tile']=provider

        if title:
            titlebar = title
        input_dico['titlebar']=titlebar
        input_dico['var_displayed']=var_displayed
        input_dico['data_base'] = self.database_name

        return mypandas, input_dico

    def get_tiles(self):
        ''' Return all the tiles available in Bokeh '''
        return self.tiles_listing

    def standardfig(self,dbname=None,copyrightposition='right',**kwargs):
         """
         Create a standard Bokeh figure, with pycoa.frlabel,used in all the bokeh charts
         """
         fig=figure(**kwargs, plot_width=self.plot_width,plot_height=self.plot_height,
         tools=['save','box_zoom,reset'],toolbar_location="right")
         if copyrightposition == 'right':
             xpos=0.6
         elif  copyrightposition == 'left':
            xpos=0.03
         else:
            CoaKeyError('copyrightposition argument not yet implemented ...')
         textcopyright='©pycoa.fr (data from: {})'.format(self.database_name)
         self.logo_db_citation = Label(x=xpos*self.plot_width-len(textcopyright), y=0.01*self.plot_height,
         x_units='screen', y_units='screen',text_font_size='1.5vh',background_fill_color='white', background_fill_alpha=.75,
          text=textcopyright)
         fig.add_layout(self.logo_db_citation)
         return fig

    @staticmethod
    def dict_shorten_loc(location):
        '''
        return a shorten name location
        if location add , then location is the string before ,
        else: return 10 caracters name with ...
        '''
        a={}
        if type(location) == str:
            location=[location]
        for i in location:
            if len(i)<10:
                a[i]=i
            else:
                if i.find(',') != -1:
                   a[i]=i.split(',')[0]
                else:
                   tmp=i.replace('(','').replace(')','')
                   tmp=tmp[0:4]+'...'+tmp[-3:]
                   a[i]=tmp
        return a

    @staticmethod
    def bokeh_legend(bkfigure):
        toggle_legend_js = CustomJS(args=dict(leg=bkfigure.legend[0]), code="""
                            if (leg.visible) {
                            leg.visible = false
                            }
                            else {
                            leg.visible = true
                            }
                            """)
        bkfigure.js_on_event(events.DoubleTap, toggle_legend_js)

    def pycoa_date_plot(self,mypandas, input_field = None, **kwargs):
        """Create a Bokeh date chart from pandas input (x axis is a date format)

        Keyword arguments
        -----------------
        - babepandas : pandas where the data is considered
        - input_field : variable from pandas data.
          * variable or list of variables available in babepandas (i.e available in the babepandas columns name  )
          * If pandas is produced from pycoa get_stat method 'daily','weekly' or 'cumul' variable are available
        - title: title for the figure , no title by default
        - width_height : width and height of the figure,  default [400,300]

        Note
        -----------------
        HoverTool is available it returns location, date and value
        """
        mypandas,dico = self.standard_input(mypandas,input_field,**kwargs)
        dict_filter_data = defaultdict(list)
        ax_type = ["linear", "log"]

        tooltips='Date: @date{%F} <br>  $name: @$name'

        if type(input_field) is None.__class__ and dico['which'] is None.__class__ :
           input_field = mypandas.columns[2]
        else:
            if type(input_field) is None.__class__:
                input_field = [dico['var_displayed']]
            else:
                input_field = dico['input_field']

        if 'location' in mypandas.columns:
            location_ordered_byvalues=list(mypandas.loc[mypandas.date==dico['when_end']].sort_values(by=input_field,ascending=False)['location'])
            tooltips='Location: @location <br> Date: @date{%F} <br>  $name: @$name'
            loc = location_ordered_byvalues#mypandas['location'].unique()
            shorten_loc = list(CocoDisplay.dict_shorten_loc(loc).values())
            for i in input_field:
                dict_filter_data[i] =  \
                    dict(mypandas.loc[(mypandas['location'].isin(loc)) &
                                     (mypandas['date']>=dico['when_beg']) & (mypandas['date']<=dico['when_end']) ].groupby('location').__iter__())

                for j in range(len(loc)):
                    dict_filter_data[i][shorten_loc[j]] = dict_filter_data[i].pop(loc[j])
            list_max=[]
            for i in input_field:
                [list_max.append(max(value.loc[value.location.isin(loc)][i])) for key,value in dict_filter_data[i].items()]

            if len([x for x in list_max if not np.isnan(x)])>0:
                amplitude=(np.nanmax(list_max) - np.nanmin(list_max))
                if amplitude > 10**4:
                    ax_type.reverse()
        else:
            for i in input_field:
                dict_filter_data[i] = {i:mypandas.loc[(mypandas['date']>=dico['when_beg']) & (mypandas['date']<=dico['when_end'])]}

        hover_tool = HoverTool(tooltips=tooltips,formatters={'@date': 'datetime'})

        panels = []
        for axis_type in ax_type :
            standardfig =  self.standardfig(y_axis_type=axis_type, x_axis_type='datetime',title= dico['titlebar'])
            standardfig.yaxis[0].formatter = PrintfTickFormatter(format="%4.2e")
            standardfig.add_tools(hover_tool)
            colors = itertools.cycle(self.colors)
            for i in input_field:
                if len(input_field)>1:
                    p = [standardfig.line(x='date', y=i, source=ColumnDataSource(value),
                    color=next(colors), line_width=3, legend_label=key+' ('+i+')',
                    name=i,hover_line_width=4) for key,value in dict_filter_data[i].items()]
                else:
                    p = [standardfig.line(x='date', y=i, source=ColumnDataSource(value),
                    color=next(colors), line_width=3, legend_label=key,
                    name=i,hover_line_width=4) for key,value in dict_filter_data[i].items()]

            standardfig.legend.label_text_font_size = "12px"
            panel = Panel(child=standardfig , title=axis_type)
            panels.append(panel)
            standardfig.legend.background_fill_alpha = 0.6

            standardfig.legend.location = "top_left"

            standardfig.xaxis.formatter = DatetimeTickFormatter(
                days=["%d/%m/%y"], months=["%d/%m/%y"], years=["%b %Y"])
            CocoDisplay.bokeh_legend(standardfig)
        tabs = Tabs(tabs=panels)
        return tabs

    @staticmethod
    def min_max_range(a_min,a_max):
        """Return a cleverly rounded min and max giving raw min and raw max of data.
        Usefull for hist range and colormap
        """
        min_p=0
        max_p=0
        if a_min!=0:
            min_p=math.floor(math.log10(math.fabs(a_min)))   # power
        if a_max!=0:
            max_p=math.floor(math.log10(math.fabs(a_max)))

        if a_min==0:
            if a_max==0:
                p=0
            else:
                p=max_p
        else:
            if a_max==0:
                p=min_p
            else:
                p=max(min_p,max_p)

        if a_min!=0:
            min_r=math.floor(a_min/10**(p-1))*10**(p-1) # min range rounded
        else:
            min_r=0

        if a_max!=0:
            max_r=math.ceil(a_max/10**(p-1))*10**(p-1)
        else:
            max_r=0

        if min_r==max_r:
            if min_r==0:
                min_r=-1
                max_r=1
                k=0
            elif max_r>0:
                k=0.1
            else:
                k=-0.1
            max_r=(1+k)*max_r
            min_r=(1-k)*min_r

        return (min_r,max_r)

    def scrolling_menu(self,mypandas,input_field = None,**kwargs):
        """Create a Bokeh plot with a date axis from pandas input

        Keyword arguments
        -----------------
        babepandas : pandas where the data is considered
        input_field : variable from pandas data . If pandas is produced from cocoas get_stat method
        the 'daily' or 'cumul' are available
        A list of names_data can be given
        title: title for the figure , no title by default
        width_height : width and height of the figure,  default [400,300]

        Note
        -----------------
        HoverTool is available it returns location, date and value
        """
        mypandas,dico = self.standard_input(mypandas,input_field,**kwargs)

        if type(input_field) is None.__class__ and dico['which'] is None.__class__ :
           input_field = mypandas.columns[2]
        else:
            if type(input_field) is None.__class__:
                input_field = dico['var_displayed']
            else:
                input_field = dico['input_field']

        tooltips='Date: @date{%F} <br>  $name: @$name'
        hover_tool = HoverTool(tooltips=tooltips,formatters={'@date': 'datetime'})


        if 'location' in mypandas.columns:
            tooltips='Location: @location <br> Date: @date{%F} <br>  $name: @$name'
            loc = list(mypandas['location'].unique())
            loc = sorted(loc)
            if len(loc) < 2:
                raise CoaTypeError('What do you want me to do ? You have selected, only one country.'
                                    'There is no sens to use this method. See help.')
            shorten_loc = list(CocoDisplay.dict_shorten_loc(loc).values())


        mypandas = mypandas.loc[(mypandas['date']>=dico['when_beg']) & (mypandas['date']<=dico['when_end'])]
        data  = pd.pivot_table(mypandas,index='date',columns='location',values=input_field)

        [data.rename(columns={i:j},inplace=True) for i,j in zip(loc,shorten_loc)]
        data=data.reset_index()
        source = ColumnDataSource(data)
        filter_data1 = data[['date', shorten_loc[0]]].rename(columns={shorten_loc[0]: 'cases'})
        src1 = ColumnDataSource(filter_data1)

        filter_data2 = data[['date', shorten_loc[1]]].rename(columns={shorten_loc[1]: 'cases'})
        src2 = ColumnDataSource(filter_data2)
        hover_tool = HoverTool(tooltips=[
                        ("Cases", '@cases'),
                        ('date', '@date{%F}')],
                        formatters={'@date': 'datetime'})
        panels = []
        for axis_type in ["linear", "log"]:
            standardfig = self.standardfig(y_axis_type=axis_type,
            x_axis_type='datetime',title= dico['titlebar'])
            standardfig.yaxis[0].formatter = PrintfTickFormatter(format="%4.2e")
            if dico['title']:
                standardfig.title.text = dico['title']
            standardfig.add_tools(hover_tool)
            colors = itertools.cycle(self.colors)

            def add_line(src,options, init,  color):
                s = Select(options=options, value=init)
                r = standardfig.line(x='date', y='cases', source=src,line_width=3, line_color=color)
                li = LegendItem(label=init, renderers=[r])
                s.js_on_change('value', CustomJS(args=dict(s0=source, s1=src,li=li),
                                     code = """
                                            var c = cb_obj.value;
                                            var y = s0.data[c];
                                            s1.data['cases'] = y;
                                            li.label = {value: cb_obj.value};
                                            s1.change.emit();
                                     """))
                return s,li

            s1, li1 = add_line(src1,shorten_loc, shorten_loc[0], 'navy')
            s2, li2= add_line(src2,shorten_loc, shorten_loc[1], 'firebrick')
            standardfig.add_layout(Legend(items=[li1, li2]))
            standardfig.legend.location = 'top_left'
            layout = row(column(row(s1, s2), row(standardfig)))
            panel = Panel(child=layout, title=axis_type)
            panels.append(panel)

        tabs = Tabs(tabs=panels)
        label = dico['titlebar']
        return tabs

    def crystal_fig(self, crys, err_y):
        sline = []
        scolumn = []
        i = 1
        list_fits_fig = crys.GetListFits()
        for dct in list_fits_fig:
            for key, value in dct.items():
                location = key
                if math.nan not in value[0] and math.nan not in value[1]:
                    maxy = crys.GetFitsParameters()[location][1]
                    if math.isnan(maxy) == False:
                        maxy = int(maxy)
                    leg = 'From fit : tmax:' + \
                        str(crys.GetFitsParameters()[location][0])
                    leg += '   Tot deaths:' + str(maxy)
                    fig = figure(plot_width=300, plot_height=200,
                                 tools=['box_zoom,box_select,crosshair,reset'], title=leg, x_axis_type="datetime")

                    date = [extract_dates(i)
                            for i in self.p.getDates()]
                    if err_y:
                        fig.circle(
                            date, value[0], color=self.colors[i % 10], legend_label=location)
                        y_err_x = []
                        y_err_y = []
                        for px, py in zip(date, value[0]):
                            err = np.sqrt(np.abs(py))
                            y_err_x.append((px, px))
                            y_err_y.append((py - err, py + err))
                        fig.multi_line(y_err_x, y_err_y,
                                       color=self.colors[i % 10])
                    else:
                        fig.line(
                            date, value[0], line_color=self.colors[i % 10], legend_label=location)

                    fig.line(date[:crys.GetTotalDaysConsidered(
                    )], value[1][:crys.GetTotalDaysConsidered()], line_color='red', line_width=4)

                    fig.xaxis.formatter = DatetimeTickFormatter(
                        days=["%d %b %y"], months=["%d %b %y"], years=["%d %b %y"])
                    fig.xaxis.major_label_orientation = math.pi/4
                    fig.xaxis.ticker.desired_num_ticks = 10

                    # tot_type_country=self.p.get_stats(country=country,type='Cumul',which='deaths')[-1]

                    fig.legend.location = "bottom_left"
                    fig.legend.title_text_font_style = "bold"
                    fig.legend.title_text_font_size = "5px"

                    scolumn.append(fig)
                    if i % 2 == 0:
                        sline.append(scolumn)
                        scolumn = []
                    i += 1
        fig = gridplot(sline)
        return fig

    def get_pandas(self):
        ''' Retrieve the pandas when CoCoDisplay is called '''
        return self.pycoa_pandas

    @staticmethod
    def save_map2png(map=None,pngfile='map.png'):
        '''
        Save map as png geckodriver and PIL packages are needed
        '''
        size = width_height_default[0],width_height_default[1]
        if pngfile:
            pngfile=pngfile
        img_data = map._to_png(5)
        img = Image.open(io.BytesIO(img_data))
        img.thumbnail(size, Image.ANTIALIAS)
        img.save(pngfile)
        print(pngfile, ' is now save ...')

    @staticmethod
    def save_pandas_as_png(df=None, pngfile='pandas.png'):
        source = ColumnDataSource(df)
        df_columns = [df.index.name]
        df_columns.extend(df.columns.values)
        columns_for_table=[]
        for column in df_columns:
            if column != None:
                columns_for_table.append(TableColumn(field=column, title=column))
                #width_height_default
        data_table = DataTable(source=source, columns=columns_for_table,
            height_policy="auto",width_policy="auto",index_position=None)
        export_png(data_table, filename = pngfile)

    @staticmethod
    def changeto_nonan_date(df=None,when_end=None,field=None):
        boolval=True
        j=0
        while(boolval == True):
                boolval = df.loc[df.date == (when_end-dt.timedelta(days=j))][field].dropna().empty
                j+=1
        if j>1:
            info(str(when_end)+'all the value seems to be nan! I will find an other previous date.\n'+
                'Here the date I will take: '+str(when_end-dt.timedelta(days=j-1)))
        return  when_end-dt.timedelta(days=j-1)

    @staticmethod
    def get_utcdate(date):
        return (date-dt.date(1970, 1, 1)).total_seconds()*1000.

    def decohistomap(func):
        def generic_hm(self,mypandas,input_field = None,cursor_date = None, **kwargs):
            mypandas,dico = self.standard_input(mypandas,input_field,**kwargs,plot_last_date=True)

            if type(input_field) is None.__class__ and dico['which'] is None.__class__ :
               input_field = mypandas.columns[2]
            else:
                if type(input_field) is None.__class__:
                    input_field = dico['var_displayed']
                else:
                    input_field = dico['input_field'][0]
            if self.database_name == 'spf' or  self.database_name == 'opencovid19' or self.database_name == 'jhu-usa':
                name_location_displayed = 'town_subregion'
            else:
                name_location_displayed = 'location'
                #loc = mypandas['location'].unique()
                #shorten_loc =  {i if len(i)<10 else i.replace('-',' ').split()[0]+'...'+i.replace('-',' ').split()[-1]:i for i in loc}
                #g=gm('iso3')
                #shorten_loc =  {i:i if len(i)<10 else  g.to_standard(i)[0] for i in loc}
                #mypandas['location'] = mypandas['location'].apply(lambda x: shorten_loc[x])
            my_date = mypandas.date.unique()
            my_location = mypandas.location.unique()
            dshort_loc=CocoDisplay.dict_shorten_loc(my_location)
            colors = itertools.cycle(self.colors)
            dico_colors = {i:next(colors) for i in my_location}
            mypandas['colors']=[dico_colors[i] for i in mypandas.location ]


            geopdwd = self.location_geometry
            geopdwd = pd.merge(geopdwd,mypandas,on='location')
            geopdwd =  geopdwd.loc[geopdwd.date >= dt.date(2020,3,15)] # before makes pb in horizohisto
            geopdwd = geopdwd.sort_values(by=input_field,ascending=False)
            if self.database_name == 'spf' or  self.database_name == 'opencovid19':
                outremer = ['971', '972', '973', '974', '976']
                metropole = [i for i in my_location if i not in outremer]
                my_location = metropole
            geopdwd=geopdwd.dropna(subset=[input_field])
            geopdwd=geopdwd.reset_index(drop=True)

            geopdwd = geopdwd.rename(columns={input_field:'cases'})
            orientation = kwargs.get('orientation', 'horizontal')
            date_slider = DateSlider(title="Date: ", start=geopdwd.date.min(), end=dico['when_end'],
            value=dico['when_end'], step=24*60*60*1000,orientation=orientation)
            geopdwd_filter = geopdwd.copy()
            wanted_date = date_slider.value_as_datetime.date()
            geopdwd_filter = geopdwd_filter.loc[geopdwd_filter.date == wanted_date]
            geopdwd_filter = geopdwd_filter.drop(columns=['date'])
            geopdwd_filter = geopdwd_filter.reset_index(drop=True)
            geopdwd_filter['bottom']=geopdwd_filter.index
            geopdwd_filter['left']=[0]*len(geopdwd_filter.index)
            bthick=0.95
            geopdwd_filter['top']=[len(geopdwd_filter.index)+bthick/2-i for i in geopdwd_filter.index.to_list()]
            geopdwd_filter['bottom']=[len(geopdwd_filter.index)-bthick/2-i for i in geopdwd_filter.index.to_list()]
            if cursor_date == None:
                  date_slider = None

            geopdwd['location']=[dshort_loc[i] for i in geopdwd.location.to_list() ]
            geopdwd_filter['location']=[dshort_loc[i] for i in geopdwd_filter.location.to_list() ]

            return func(self,input_field,date_slider,name_location_displayed,dico,geopdwd,geopdwd_filter)
        return generic_hm

    @decohistomap
    def pycoa_histo(self,input_field,date_slider,name_location_displayed,dico,geopdwd,geopdwd_filter):
        """Create a Bokeh histogram from a pandas input
        Keyword arguments
        -----------------
        babepandas : pandas consided
        input_field : variable from pandas data. If pandas is produced from pycoa get_stat method
        then 'daily','weekly' and 'cumul' can be also used
        title: title for the figure , no title by default
        width_height : as a list of width and height of the histo, default [500,400]
        bins : number of bins of the hitogram default 50
        when : - default None
                dates are given under the format dd/mm/yyyy. In the when
                option, one can give one date which will be the end of
                the data slice. Or one can give two dates separated with
                ":", which will define the time cut for the output data
                btw those two dates.
        Note
        -----------------
        HoverTool is available it returns position of the middle of the bin and the value.
        """
        mypandas = geopdwd_filter.rename(columns={'cases':input_field})

        dict_histo = defaultdict(list)
        if 'location' in mypandas.columns:
            tooltips='Value at around @middle_bin : @val'
            loc = mypandas['location'].unique()
            shorten_loc = list(CocoDisplay.dict_shorten_loc(loc).values())
            val_per_country = defaultdict(list)

            for w in loc:
                val=mypandas.loc[mypandas.location == w][input_field]
                histo,edges = np.histogram(val,density=False, bins=dico['bins'])
                val_per_country[w]=val.values
                dict_histo[w] = pd.DataFrame({'location':w,'val': histo,
                   'left': edges[:-1],
                   'right': edges[1:],
                   'middle_bin':np.floor(edges[:-1]+(edges[1:]-edges[:-1])/2)})

            for j in range(len(loc)):
                dict_histo[shorten_loc[j]] = dict_histo.pop(loc[j])

            tooltips = 'Contributors : @contributors'
            l_data=list(val_per_country.values())
            # good nb of bins
            l_n=len(l_data)
            if dico['bins']:
              bins = dico['bins']
            else:
              bins = math.ceil(2*l_n**(1./3))# Rice rule
              if bins<8:
                     bins=8

            histo,edges = np.histogram(l_data,density=False, bins=bins,range=CocoDisplay.min_max_range(np.min(l_data),np.max(l_data)))
            contributors=[]
            for i,j in zip(edges[:-1],edges[1:]):
                   res = [key for key, val in filter(lambda sub: int(sub[1]) >= i and int(sub[1]) <= j, val_per_country.items())]
                   contributors.append(res)
            frame_histo = pd.DataFrame({'val': histo,'left': edges[:-1],'right': edges[1:],
              'middle_bin':np.floor(edges[:-1]+(edges[1:]-edges[:-1])/2),'contributors':contributors})
        hover_tool = HoverTool(tooltips=tooltips)
        panels = []
        bottom=0
        for axis_type in ["linear", "linlog", "loglog"]:
            x_axis_type,y_axis_type,axis_type_title=3*['linear']
            if axis_type == 'linlog':
                y_axis_type,axis_type_title = 'log','log'
            if axis_type == 'loglog':
                x_axis_type,y_axis_type = 'log','log'
                axis_type_title = 'loglog'
            standardfig = self.standardfig(x_axis_type=x_axis_type,y_axis_type=y_axis_type)
            standardfig.xaxis[0].formatter = PrintfTickFormatter(format="%4.2e")
            #standardfig.title.text = dico['titlebar']
            standardfig.add_tools(hover_tool)
            colors = itertools.cycle(self.colors)
            standardfig.x_range=Range1d(0, 1.05*max(edges))
            standardfig.y_range=Range1d(0, 1.05*max(frame_histo['val']))
            if x_axis_type=="log":
                left=0.8
                if min(frame_histo['left'])>0:
                    left=min(frame_histo['left'])
                standardfig.x_range=Range1d(left, 1.05*max(edges))
            if y_axis_type=="log":
                bottom=0.0001
                standardfig.y_range=Range1d(0.001, 1.05*max(frame_histo['val']))

            label = dico['titlebar']
            p=standardfig.quad(source=ColumnDataSource(frame_histo),top='val', bottom=bottom, left='left', right='right',
            fill_color=next(colors),legend_label=label)
            standardfig.legend.label_text_font_size = "12px"
            panel = Panel(child=standardfig , title=axis_type_title)
            panels.append(panel)
            CocoDisplay.bokeh_legend(standardfig)

        tabs = Tabs(tabs=panels)
        return tabs

    @decohistomap
    def pycoa_horizonhisto(self,input_field,date_slider,name_location_displayed,dico,geopdwd,geopdwd_filter):
        ''' Horizontal histogram  '''
        if date_slider:
            title = input_field
            input_field = 'cases'
        else:
            geopdwd = geopdwd.rename(columns={'cases':input_field})
            geopdwd_filter = geopdwd_filter.rename(columns={'cases':input_field})
        geopdwd = geopdwd.drop(columns=['geometry'])
        my_date = geopdwd.date.unique()
        dico_utc={i:DateSlider(value=i).value for i in my_date}
        geopdwd['date_utc']=[dico_utc[i] for i in geopdwd.date]
        source = ColumnDataSource(data=geopdwd)
        mypandas_filter = geopdwd_filter.drop(columns=['geometry'])
        mypandas_filter = mypandas_filter.sort_values(by=input_field,ascending=False)
        srcfiltered = ColumnDataSource(data=mypandas_filter)

        max_value = geopdwd[input_field].max()
        min_value = geopdwd[input_field].min()
        min_value_gt0 = geopdwd[geopdwd[input_field]>0][input_field].min()

        tooltips = [('Location','@location'),('Cases','@'+input_field)]
        hover_tool = HoverTool(tooltips=tooltips)
        panels = []
        for axis_type in ["linear", "log"]:
            label = dico['titlebar']
            title = input_field
            standardfig = self.standardfig(x_axis_type=axis_type,x_range = (0.01,1.05*max_value), title=title)

            if axis_type=="log":
                min_range_val=0.01
                if min_value>=0:
                    min_range_val=10**np.floor(np.log10(min_value_gt0))
                standardfig.x_range=Range1d(min_range_val, 1.05*max_value)
                mypandas_filter['left']=[0.001]*len(mypandas_filter.index)
                srcfiltered = ColumnDataSource(data=mypandas_filter)

            standardfig.quad(source=srcfiltered,
            top='top', bottom='bottom',left='left', right=input_field,color='colors')

            if False:
                for xi,yi,ti in zip(mypandas[input_field].to_list(), mypandas['top'].to_list(),customed):
                    customed_histobar = Label(x=xi, y=yi,text=ti)
                    standardfig.add_layout(customed_histobar)

            if date_slider :
                date_slider.orientation='vertical'
                date_slider.height=int(0.8*self.plot_height)
                callback = CustomJS(args=dict(source=source,
                                                  source_filter=srcfiltered,
                                                  date_slider=date_slider,
                                                  ylabel=standardfig.yaxis[0]),
                        code="""
                        var date_slide = date_slider.value;
                        var dates = source.data['date_utc'];
                        var val = source.data['cases'];
                        var loc = source.data['location'];
                        var colors = source.data['colors'];
                        var newval = [];
                        var newloc = [];
                        var newcol = [];

                        var labeldic = {};
                        for (var i = 0; i <= dates.length; i++){
                        if (dates[i] == date_slide){
                            newval.push(parseFloat(val[i]));
                            newloc.push(loc[i]);
                            newcol.push(colors[i]);
                            }
                        }
                        var len = newval.length;
                        var indices = new Array(len);
                        for (var i = 0; i < len; ++i) indices[i] = i;
                        indices.sort(function (a, b) { return newval[a] > newval[b] ? -1 : newval[a] < newval[b] ? 1 : 0; });
                        var orderval = [];
                        var orderloc = [];
                        var ordercol = [];
                        for (var i = 0; i < len; ++i)
                        {
                            orderval.push(newval[indices[i]]);
                            orderloc.push(newloc[indices[i]]);
                            ordercol.push(newcol[indices[i]]);
                            labeldic[len-indices[i]] = newloc[indices[i]];
                        }
                        console.log('Begin');
                        console.log(labeldic);
                        console.log('END');

                        source_filter.data['cases'] = orderval;
                        source_filter.data['location'] = orderloc;
                        source_filter.data['colors'] = ordercol;
                        ylabel.major_label_overrides = labeldic
                        source_filter.change.emit();
                    """)
                date_slider.js_on_change('value', callback)
            loc=mypandas_filter['location'].to_list()
            self.logo_db_citation.x_offset -= len(max(loc, key=len))
            standardfig.add_tools(hover_tool)
            standardfig.yaxis.ticker.desired_num_ticks = len(loc)
            label_dict={len(mypandas_filter)-k:v for k,v in enumerate(loc)}
            standardfig.yaxis.major_label_overrides = label_dict
            standardfig.yaxis.minor_tick_line_color = None
            panel = Panel(child=standardfig,title=axis_type)
            panels.append(panel)
        tabs = Tabs(tabs=panels)
        if date_slider:
            tabs = row(tabs,date_slider)
        return tabs

    @staticmethod
    def get_polycoords(geopandasrow):
        """ Take a row of a geopandas as an input (i.e : for index, row in geopdwd.iterrows():...)
        and returns a tuple (if the geometry is a Polygon) or a list (if the geometry is a multipolygon)
        of an exterior.coords """
        geometry = geopandasrow['geometry']
        if geometry.type=='Polygon':
            return list( geometry.exterior.coords)
        if geometry.type=='MultiPolygon':
            all = []
            for ea in geometry:
                all.append(list( ea.exterior.coords))
            return all

    @staticmethod
    def wgs84_to_web_mercator(tuple_xy):
        ''' Take a tuple (longitude,latitude) from a coordinate reference system crs=EPSG:4326 '''
        ''' and converts it to a  longitude/latitude tuple from to Web Mercator format '''
        k = 6378137
        x = tuple_xy[0] * (k * np.pi/180.0)
        if tuple_xy[1] == -90:
            lat = -89
        else:
            lat  = tuple_xy[1]
        y = np.log(np.tan((90 + lat) * np.pi/360.0)) * k
        return x,y

    @decohistomap
    def map_folium(self,input_field,date_slider,name_location_displayed,dico,geopdwd,geopdwd_filter):
        """Create a Folium map from a pandas input
        Folium limite so far:
            - scale format can not be changed (no way to use scientific notation)
            - map can not be saved as png only html format
                - save_map2png for this purpose (available only in command line, not in iconic form)
        Keyword arguments
        -----------------
        babepandas : pandas consided
        which_data: variable from pandas data. If pandas is produced from pycoa get_stat method
        then 'daily', 'weekly' and 'cumul' can be also used
        width_height : as a list of width and height of the histo, default [500,400]
        when   --   dates are given under the format dd/mm/yyyy. In the when
                        option, one can give one date which will be the end of
                        the data slice. Or one can give two dates separated with
                        ":", which will define the time cut for the output data
                        btw those two dates.
                    only the when_end date is taking into account [:dd/mm/yyyy]
        Known issue: format for scale can not be changed. When data value are important
        overlaped display appear
        """
        if date_slider:
            input_field = 'cases'
        else:
            geopdwd = geopdwd.rename(columns={'cases':input_field})
            geopdwd_filter = geopdwd_filter.rename(columns={'cases':input_field})
        zoom = 2
        if self.database_name == 'spf' or  self.database_name == 'opencovid19' or self.database_name == 'jhu-usa':
            self.boundary = geopdwd_filter['geometry'].total_bounds
            zoom = 5

        minx, miny, maxx, maxy = self.boundary

        mapa = folium.Map(location=[ (maxy+miny)/2., (maxx+minx)/2.], zoom_start=zoom)
        fig = Figure(width=self.plot_width, height=self.plot_height)
        fig.add_child(mapa)
        min_col,max_col=CocoDisplay.min_max_range(np.nanmin(geopdwd[input_field]),np.nanmax(geopdwd[input_field]))
        color_mapper = LinearColorMapper(palette=Viridis256, low = min_col, high = max_col,nan_color = '#d9d9d9')
        colormap = branca.colormap.LinearColormap(color_mapper.palette).scale(min_col,max_col)
        colormap.caption = 'Cases : ' + dico['titlebar']
        colormap.add_to(mapa)
        map_id = colormap.get_name()

        my_js = """
        var div = document.getElementById('legend');
        var ticks = document.getElementsByClassName('tick')
        for(var i = 0; i < ticks.length; i++){
        var values = ticks[i].textContent.replace(',','')
        val = parseFloat(values).toExponential(1).toString().replace("+", "")
        if(parseFloat(ticks[i].textContent) == 0) val = 0.
        div.innerHTML = div.innerHTML.replace(ticks[i].textContent,val);
        }
        """
        e = Element(my_js)
        html = colormap.get_root()
        html.script.get_root().render()
        html.script._children[e.get_name()] = e
        geopdwd_filter[input_field+'scientific_format']=(['{:.3g}'.format(i) for i in geopdwd_filter[input_field]])

        map_dict = geopdwd_filter.set_index('location')[input_field].to_dict()
        if np.nanmin(geopdwd_filter[input_field]) == np.nanmax(geopdwd_filter[input_field]):
            map_dict['FakeCountry']=0.
        color_scale = LinearColormap(color_mapper.palette, vmin = min(map_dict.values()), vmax = max(map_dict.values()))

        def get_color(feature):
            value = map_dict.get(feature['properties']['location'])
            if value is None:
                return '#8c8c8c' # MISSING -> gray
            else:
                return color_scale(value)
        folium.GeoJson(
            geopdwd_filter,
            style_function=lambda x:
            {
                'fillColor': get_color(x),
                'fillOpacity': 0.8,
                'color' : None
            },
            highlight_function=lambda x: {'weight':2, 'color':'green'},
            tooltip=folium.features.GeoJsonTooltip(fields=[name_location_displayed,input_field+'scientific_format'],
                aliases=[name_location_displayed+':',input_field+":"],
                style="""
                        background-color: #F0EFEF;
                        border: 2px solid black;
                        border-radius: 3px;
                        box-shadow: 3px;
                        opacity: 0.2;
                        """),
                #'<div style="background-color: royalblue 0.2; color: black; padding: 2px; border: 1px solid black; border-radius: 2px;">'+input_field+'</div>'])
        ).add_to(mapa)


        W, H = (300,200)
        im = Image.new("RGBA",(W,H))
        draw = ImageDraw.Draw(im)
        msg = "©pycoa.fr (data from: {})".format(self.database_name)
        w, h = draw.textsize(msg)
        fnt = ImageFont.truetype('/Library/Fonts/Arial.ttf', 12)
        draw.text((2,0), msg, font=fnt,fill=(0, 0, 0))
        im.crop((0, 0,2*w,2*h)).save("pycoatextlogo.png", "PNG")
        FloatImage("pycoatextlogo.png", bottom=-2, left=1).add_to(mapa)
        return mapa

    @decohistomap
    def bokeh_map(self,input_field,date_slider,name_location_displayed,dico,geopdwd,geopdwd_filter):
        """Create a Bokeh map from a pandas input
        Keyword arguments
        -----------------
        babepandas : pandas considered
        Input parameters:
          - what (default:None) at precise date: by default get_which() set in get_stats()
           could be 'daily' or cumul or 'weekly'
          - when   --   dates are given under the format dd/mm/yyyy. In the when
                          option, one can give one date which will be the end of
                          the data slice. Or one can give two dates separated with
                          ":", which will define the time cut for the output data
                          btw those two dates.
                         Only the when_end date is taking into account [:dd/mm/yyyy]
          - plot_width, plot_height (default [500,400]): bokeh variable for map size
        Known issue: can not avoid to display value when there are Nan values
        """
        if date_slider:
            input_field = 'cases'
        else:
            geopdwd = geopdwd.rename(columns={'cases':input_field})
            geopdwd_filter = geopdwd_filter.rename(columns={'cases':input_field})
        geopdwd =   geopdwd[['location','geometry',input_field]]
        geopdwd_filter =   geopdwd_filter[['location','geometry',input_field]]
        new_poly=[]
        geolistmodified=dict()
        for index, row in geopdwd_filter.iterrows():
            split_poly=[]
            new_poly=[]
            for pt in self.get_polycoords(row):
                if type(pt) == tuple:
                    new_poly.append(CocoDisplay.wgs84_to_web_mercator(pt))
                elif type(pt) == list:
                    shifted=[]
                    for p in pt:
                        shifted.append(CocoDisplay.wgs84_to_web_mercator(p))
                    new_poly.append(sg.Polygon(shifted))
                else:
                    raise CoaTypeError("Neither tuple or list don't know what to do with \
                        your geometry description")

            if type(new_poly[0])==tuple:
               geolistmodified[row['location']]=sg.Polygon(new_poly)
            else:
               geolistmodified[row['location']]=sg.MultiPolygon(new_poly)
        ng = pd.DataFrame(geolistmodified.items(), columns=['location', 'geometry'])
        geolistmodified=gpd.GeoDataFrame({'location':ng['location'],'geometry':gpd.GeoSeries(ng['geometry'])},crs="epsg:3857")
        geopdwd_filter = geopdwd_filter.drop(columns='geometry')
        geopdwd_filter = pd.merge(geopdwd_filter,geolistmodified,on='location')
        if self.database_name == 'spf' or  self.database_name == 'opencovid19' or self.database_name == 'jhu-usa':
            geopdwd_filter = geopdwd_filter.rename(columns={'location':name_location_displayed})
            minx, miny, maxx, maxy = geopdwd_filter['geometry'].total_bounds
        else:
            minx, miny, maxx, maxy = self.boundary
            (minx, miny) = CocoDisplay.wgs84_to_web_mercator((minx,miny))
            (maxx, maxy) = CocoDisplay.wgs84_to_web_mercator((maxx,maxy))

        json_data = json.dumps(json.loads(geopdwd_filter.to_json()))
        geopdwd_filter = GeoJSONDataSource(geojson = json_data)

        if date_slider :
            allcases_countries, allcases_dates=pd.DataFrame(),pd.DataFrame()
            allcountries_cases = (geopdwd.groupby('location')['cases'].apply(list))
            geopdwd_tmp = geopdwd.drop_duplicates(subset=['geometry'])
            geopdwd_tmp = geopdwd_tmp.drop(columns='cases')
            geopdwd_tmp = pd.merge(geopdwd_tmp,allcountries_cases,on='location')
            json_data = json.dumps(json.loads(geopdwd_tmp.to_json()))
            geopdwd_tmp = GeoJSONDataSource(geojson = json_data)

            callback = CustomJS(args=dict(source=geopdwd_tmp,
                                          source_filter=geopdwd_filter,
                                          date_slider=date_slider),
                        code="""
                        var index_max = (date_slider.end-date_slider.start)/(24*3600*1000);
                        var index = (date_slider.value-date_slider.start)/(24*3600*1000);
                        console.log(index_max);
                        var val_date = [];
                        for (var i = 0; i < source.get_length(); i++)
                        {
                            val_date.push(source.data['cases'][i][index_max-index]);
                        }
                        source_filter.data['cases'] = val_date;
                        source_filter.change.emit();
                    """)
            date_slider.js_on_change('value', callback)

        tile_provider = get_provider(dico['tile'])

        standardfig = self.standardfig(x_range=(minx,maxx), y_range=(miny,maxy),
        x_axis_type="mercator", y_axis_type="mercator",title=input_field,copyrightposition='left')

        standardfig.add_tile(tile_provider)
        min_col,max_col=CocoDisplay.min_max_range(np.nanmin(geopdwd[input_field]),np.nanmax(geopdwd[input_field]))

        color_mapper = LinearColorMapper(palette=Viridis256, low = min_col, high = max_col, nan_color = '#d9d9d9')
        color_bar = ColorBar(color_mapper=color_mapper, label_standoff=4,
                            border_line_color=None,location = (0,0), orientation = 'horizontal', ticker=BasicTicker())
        color_bar.formatter = BasicTickFormatter(use_scientific=True,precision=1,power_limit_low=int(max_col))
        standardfig.add_layout(color_bar, 'below')
        standardfig.xaxis.visible = False
        standardfig.yaxis.visible = False
        standardfig.xgrid.grid_line_color = None
        standardfig.ygrid.grid_line_color = None
        standardfig.patches('xs','ys', source = geopdwd_filter,fill_color = {'field':input_field, 'transform' : color_mapper},
                  line_color = 'black', line_width = 0.25, fill_alpha = 1)
        cases_custom = CustomJSHover(code="""
        var value;
        if(value>0)
            return value.toExponential(2).toString();

        """)

        standardfig.add_tools(HoverTool(
        tooltips=[(name_location_displayed,'@'+name_location_displayed),(input_field,'@{'+input_field+'}'+'{custom}'),],
        formatters={name_location_displayed:'printf','@{'+input_field+'}':cases_custom,},
        point_policy="follow_mouse"))#,PanTool())
        if date_slider:
            standardfig = column(date_slider,standardfig)

        return standardfig

    @staticmethod
    def sparkline(data, figsize=(2, 0.25), **kwargs):
        """
        Returns a HTML image tag containing a base64 encoded sparkline style plot
        """
        data = list(data)
        *_, ax = plt.subplots(1, 1, figsize=figsize, **kwargs)

        ax.plot(data)
        ax.fill_between(range(len(data)), data, len(data)*[min(data)], alpha=0.1)
        ax.set_axis_off()
        img = BytesIO()
        plt.savefig(img)
        plt.close()
        return '<img src="data:image/png;base64, {}" />'.format(base64.b64encode(img.getvalue()).decode())

    def spark_pandas(self,pandy,which_data):
        '''
        Return pandas : location as index andwhich_data as sparkline (latest 30 values)
        '''
        pd.DataFrame._repr_html_ = lambda self: self.to_html(escape=False)
        loc = pandy['location'].unique()
        resume =  pd.DataFrame({
                'location':loc,
                'cases':
                [CocoDisplay.sparkline(pandy.groupby('location')[which_data].apply(list)[i][-30:])
                for i in loc]})
        return resume.set_index('location')<|MERGE_RESOLUTION|>--- conflicted
+++ resolved
@@ -47,11 +47,7 @@
 from bokeh.palettes import Dark2_5 as palette
 from bokeh.io import export_png
 from bokeh import events
-<<<<<<< HEAD
-=======
 from bokeh.models.widgets import DateSlider, Slider
-import shapely.geometry as sg
->>>>>>> b919760d
 from bokeh.tile_providers import get_provider, Vendors
 
 import shapely.geometry as sg
