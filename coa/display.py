--- conflicted
+++ resolved
@@ -48,16 +48,6 @@
        return self.visu
    
    def pycoa_date_plot(self,input, input_field,**kwargs):  
-<<<<<<< HEAD
-      '''
-        time evolution of ainput_field
-      '''
-      if self.visu == 'bokeh':
-          return self.codisp.pycoa_date_plot(input, input_field,**kwargs)
-      elif self.visu == 'mplt':
-          return self.codisp.pycoa_mpltdate_plot(input,input_field,**kwargs)
-      else:
-=======
        if self.visu == 'bokeh':
             return self.codisp.pycoa_date_plot(input, input_field,**kwargs)
        elif self.visu == 'seaborn':
@@ -65,7 +55,6 @@
        elif self.visu == 'mplt':
           return self.codisp.pycoa_date_plot_mpltmap(input,input_field,**kwargs)
        else:
->>>>>>> c3baf449
             print('Not implemented !!')
 
    def pycoa_spiral_plot(self, input, input_field,**kwargs):
