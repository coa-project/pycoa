--- conflicted
+++ resolved
@@ -48,27 +48,14 @@
        return self.visu
    
    def pycoa_date_plot(self,input, input_field,**kwargs):  
-<<<<<<< HEAD
        if self.visu == 'bokeh':
             return self.codisp.pycoa_date_plot(input, input_field,**kwargs)
        elif self.visu == 'seaborn':
             return self.codisp.pycoa_date_plot_seaborn(input, input_field, **kwargs)
        elif self.visu == 'mplt':
-           return False
+          return self.codisp.pycoa_date_plot_mpltmap(input,input_field,**kwargs)
        else:
             print('Not implemented !!')
-=======
-      '''
-        time evolution of ainput_field
-      '''
-      if self.visu == 'bokeh':
-          return self.codisp.pycoa_date_plot(input, input_field,**kwargs)
-      elif self.visu == 'mplt':
-          return self.codisp.pycoa_date_plot_mpltmap(input,input_field,**kwargs)
-      else:
-            print('Not implemented !!')
-       
->>>>>>> 1e1196db
 
    def pycoa_spiral_plot(self, input, input_field,**kwargs):
        return self.codisp.pycoa_spiral_plot(**kwargs)
@@ -80,7 +67,6 @@
        return self.codisp.pycoa_yearly_plot(**kwargs)
    
    def pycoa_histo(self, input, input_field,**kwargs):
-<<<<<<< HEAD
         if self.visu == 'bokeh':
             print('byvalue')
             return self.codisp.pycoa_histo(input, input_field,**kwargs)
@@ -93,12 +79,9 @@
             return self.codisp.pycoa_horizonhisto(input, input_field,**kwargs)
         elif self.visu == 'seaborn':
             return self.codisp.pycoa_hist_seaborn_hori(input, input_field, **kwargs)
-=======
-       if self.visu == 'bokeh':
-            return self.codisp.pycoa_histo(input, input_field,**kwargs)
-       elif self.visu == 'mplt':
+        elif self.visu == 'mplt':
             return self.codisp.pycoa_mplthisto(input,input_field,**kwargs)
-       else:
+        else:
             print('Not implemented !!')
 
    def pycoa_horizonhisto(self,input, input_field,**kwargs):
@@ -108,21 +91,17 @@
             return self.codisp.pycoa_mplthorizontalhisto(input,input_field,**kwargs)
        else:
             print('Not implemented !!') 
->>>>>>> 1e1196db
    
    def pycoa_pie(self, input, input_field,**kwargs):
        if self.visu == 'bokeh':
             return self.codisp.pycoa_pie(input, input_field,**kwargs)
-<<<<<<< HEAD
        elif self.visu == 'seaborn':
             print('pie seaborn')
             return self.codisp.pycoa_pairplot_seaborn(input, input_field, **kwargs)
-=======
        elif self.visu == 'mplt':
             return self.codisp.pycoa_mpltpie(input,input_field,**kwargs)
        else:
             print('Not implemented !!') 
->>>>>>> 1e1196db
    
    def pycoa_mapfolium(self,  input,input_field,**kwargs):
        return self.codisp.pycoa_mapfolium( input,input_field,**kwargs)
