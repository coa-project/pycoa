--- conflicted
+++ resolved
@@ -25,35 +25,6 @@
 import geopandas as gpd
 import numpy as np
 from collections import defaultdict
-<<<<<<< HEAD
-=======
-from coa.error import *
-import bokeh
-from bokeh.io import show, output_notebook
-from bokeh.models import ColumnDataSource, TableColumn, DataTable,ColorBar, HoverTool, Legend,BasicTicker
-from bokeh.models import GeoJSONDataSource, LinearColorMapper, ColorBar, NumeralTickFormatter
-from bokeh.plotting import figure, output_file, show
-from bokeh.palettes import brewer
-from bokeh.layouts import row, column, gridplot
-from bokeh.models import CustomJS, CustomJSHover, Slider, Select, Plot, \
-    Button, LinearAxis, Range1d, DatetimeTickFormatter
-from bokeh.models import CheckboxGroup, RadioGroup, Toggle, RadioGroup
-from bokeh.palettes import Paired12
-from bokeh.tile_providers import CARTODBPOSITRON, get_provider
-from bokeh.models.widgets import Tabs, Panel
-from bokeh.palettes import Viridis256, Cividis256, Turbo256, Magma256
-from bokeh.models import Label, LabelSet
-from bokeh.models import ColumnDataSource, Grid, Line, LinearAxis, Plot
-from bokeh.models import DataRange1d
-from bokeh.models import LogScale
-from bokeh.models import PrintfTickFormatter
-from bokeh.models import PolyDrawTool
-from bokeh.models import BasicTickFormatter
-from bokeh.io import export_png, export_svgs
-from bokeh.tile_providers import get_provider, WIKIMEDIA, CARTODBPOSITRON, STAMEN_TERRAIN, STAMEN_TONER, ESRI_IMAGERY, OSM
-
-import bokeh.palettes
->>>>>>> 48a81c74
 import itertools
 import json
 import io
