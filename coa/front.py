--- conflicted
+++ resolved
@@ -87,12 +87,8 @@
             raise CoaError("Sorry but " + visu + " visualisation isn't implemented ")
         else:
             self.vis = visu
-<<<<<<< HEAD
-            self._cocoplot.setvisu(visu)
-=======
             if not self._cocoplot is None:
                     self._cocoplot.setvisu(visu)
->>>>>>> 1e1196db
             print('Visu has been set to ', visu)
 
     def getvisu(self,):
@@ -963,8 +959,5 @@
         else:
             return fig
     # ----------------------------------------------------------------------
-<<<<<<< HEAD
-=======
-
->>>>>>> 1e1196db
+
 pycoa=Front()