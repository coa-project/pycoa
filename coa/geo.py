# -*- coding: utf-8 -*-
""" Project : PyCoA
Date :    april 2020 - march 2022
Authors : Olivier Dadoun, Julien Browaeys, Tristan Beau
Copyright ©pycoa.fr
License: See joint LICENSE file

Module : coa.geo

About :
-------

Geo classes within the PyCoA framework.

GeoManager class provides translations between naming normalisations
of countries. It's based on the pycountry module.

GeoInfo class allow to add new fields to a pandas DataFrame about
statistical information for countries.

GeoRegion class helps returning list of countries in a specified region

GeoCountry manages information for a single country.
"""

import inspect  # for debug purpose

import warnings

import pycountry as pc
import pycountry_convert as pcc
import pandas as pd
import geopandas as gpd
import shapely.geometry as sg
import shapely.affinity as sa
import shapely.ops as so
import bs4
import numpy as np

from coa.tools import verb,kwargs_test,get_local_from_url,dotdict,tostdstring
from coa.error import *

# ---------------------------------------------------------------------
# --- GeoManager class ------------------------------------------------
# ---------------------------------------------------------------------

class GeoManager():
    """GeoManager class definition. No inheritance from any other class.

    It should raise only CoaError and derived exceptions in case
    of errors (see pycoa.error)
    """

    _list_standard=['iso2',   # Iso2 standard, default
            'iso3',           # Iso3 standard
            'name',           # Standard name ( != Official, caution )
            'num']            # Numeric standard

    _list_db=[None,'jhu','worldometers','owid','opencovid19national','spfnational','mpoxgh'] # first is default
    _list_output=['list','dict','pandas'] # first is default

    _standard = None # currently used normalisation standard

    def __init__(self,standard=_list_standard[0]):
        """ __init__ member function, with default definition of
        the used standard. To get the current default standard,
        see get_list_standard()[0].
        """
        verb("Init of GeoManager() from "+str(inspect.stack()[1]))
        self.set_standard(standard)
        self._gr=GeoRegion()

    def get_GeoRegion(self):
        """ return the GeoRegion local instance
        """
        return self._gr

    def get_region_list(self):
        """ return the list of region via the GeoRegion instance
        """
        return self._gr.get_region_list()

    def get_list_standard(self):
        """ return the list of supported standard name of countries.
        First one is default for the class
        """
        return self._list_standard

    def get_list_output(self):
        """ return supported list of output type. First one is default
        for the class
        """
        return self._list_output

    def get_list_db(self):
        """ return supported list of database name for translation of
        country names to standard.
        """
        return self._list_db

    def get_standard(self):
        """ return current standard use within the GeoManager class
        """
        return self._standard

    def set_standard(self,standard):
        """
        set the working standard type within the GeoManager class.
        The standard should meet the get_list_standard() requirement
        """
        if not isinstance(standard,str):
            raise CoaTypeError('GeoManager error, the standard argument'
                ' must be a string')
        if standard not in self.get_list_standard():
            raise CoaKeyError('GeoManager.set_standard error, "'+\
                                    standard+' not managed. Please see '\
                                    'get_list_standard() function')
        self._standard=standard
        return self.get_standard()

    def to_standard(self, w, **kwargs):
        """Given a list of string of locations (countries), returns a
        normalised list according to the used standard (defined
        via the setStandard() or __init__ function. Current default is iso2.

        Arguments
        -----------------
        first arg        --  w, list of string of locations (or single string)
                             to convert to standard one

        output           -- 'list' (default), 'dict' or 'pandas'
        db               -- database name to help conversion.
                            Default : None, meaning best effort to convert.
                            Known database : jhu, wordometer...
                            See get_list_db() for full list of known db for
                            standardization
        interpret_region -- Boolean, default=False. If yes, the output should
                            be only 'list'.
        """

        kwargs_test(kwargs,['output','db','interpret_region'],'Bad args used in the to_standard() function.')

        output=kwargs.get('output',self.get_list_output()[0])
        if output not in self.get_list_output():
            raise CoaKeyError('Incorrect output type. See get_list_output()'
                ' or help.')

        db=kwargs.get('db',self.get_list_db()[0])
        if db not in self.get_list_db():
            raise CoaDbError('Unknown database "'+db+'" for translation to '
                'standardized location names. See get_list_db() or help.')

        interpret_region=kwargs.get('interpret_region',False)
        if not isinstance(interpret_region,bool):
            raise CoaTypeError('The interpret_region argument is a boolean, '
                'not a '+str(type(interpret_region)))

        if interpret_region==True and output!='list':
            raise CoaKeyError('The interpret_region True argument is incompatible '
                'with non list output option.')

        if isinstance(w,str):
            w=[w]
        elif not isinstance(w,list):
            raise CoaTypeError('Waiting for str, list of str or pandas'
                'as input of get_standard function member of GeoManager')

        w=[v.title() for v in w] # capitalize first letter of each name

        w0=w.copy()

        if db:
            w=self.first_db_translation(w,db)
        n=[] # will contain standardized name of countries (if possible)

        #for c in w:
        while len(w)>0:
            c=w.pop(0)
            if type(c)==int:
                c=str(c)
            elif type(c)!=str:
                raise CoaTypeError('Locations should be given as '
                    'strings or integers only')
            if (c in self._gr.get_region_list()) and interpret_region == True:
                w=self._gr.get_countries_from_region(c)+w
            else:
                if len(c)==0:
                    n1='' #None
                else:
                    try:
                        n0=pc.countries.lookup(c)
                    except LookupError:
                        try:
                            if c.startswith('Owid_'):
                                nf=['owid_*']
                                n1='OWID_*'
                            else:
                                nf=pc.countries.search_fuzzy(c)
                            if len(nf)>1:
                                warnings.warn('Caution. More than one country match the key "'+\
                                c+'" : '+str([ (k.name+', ') for k in nf])+\
                                ', using first one.\n')
                            n0=nf[0]
                        except LookupError:
                            raise CoaLookupError('No country match the key "'+c+'". Error.')
                        except Exception as e1:
                            raise CoaNotManagedError('Not managed error '+type(e1))
                    except Exception as e2:
                        raise CoaNotManagedError('Not managed error'+type(e1))

                    if n0 != 'owid_*':
                        if self._standard=='iso2':
                            n1=n0.alpha_2
                        elif self._standard=='iso3':
                            n1=n0.alpha_3
                        elif self._standard=='name':
                            n1=n0.name
                        elif self._standard=='num':
                            n1=n0.numeric
                        else:
                            raise CoaKeyError('Current standard is '+self._standard+\
                                ' which is not managed. Error.')

                n.append(n1)

        if output=='list':
            return n
        elif output=='dict':
            return dict(zip(w0, n))
        elif output=='pandas':
            return pd.DataFrame({'inputname':w0,self._standard:n})
        else:
            return None # should not be here

    def first_db_translation(self,w,db):
        """ This function helps to translate from country name to
        standard for specific databases. It's the first step
        before final translation.

        One can easily add some database support adding some new rules
        for specific databases
        """
        translation_dict={}
        # Caution : keys need to be in title mode, i.e. first letter capitalized
        if db=='jhu':
            translation_dict.update({\
                "Congo (Brazzaville)":"Republic of the Congo",\
                "Congo (Kinshasa)":"COD",\
                "Korea, South":"KOR",\
                "Taiwan*":"Taiwan",\
                "Laos":"LAO",\
                "West Bank And Gaza":"PSE",\
                "Burma":"Myanmar",\
                "Iran":"IRN",\
                "Diamond Princess":"",\
                "Ms Zaandam":"",\
                "Summer Olympics 2020":"",\
                "Micronesia":"FSM",\
                "Winter Olympics 2022":"",\
                "Antarctica":"",\
                "Korea, North":"PRK",\
                    })  # last two are names of boats
        elif db=='worldometers':
            translation_dict.update({\
                "Dr Congo":"COD",\
                "Congo":"COG",\
                "Iran":"IRN",\
                "South Korea":"KOR",\
                "North Korea":"PRK",\
                "Czech Republic (Czechia)":"CZE",\
                "Laos":"LAO",\
                "Sao Tome & Principe":"STP",\
                "Channel Islands":"JEY",\
                "St. Vincent & Grenadines":"VCT",\
                "U.S. Virgin Islands":"VIR",\
                "Saint Kitts & Nevis":"KNA",\
                "Faeroe Islands":"FRO",\
                "Caribbean Netherlands":"BES",\
                "Wallis & Futuna":"WLF",\
                "Saint Pierre & Miquelon":"SPM",\
                "Sint Maarten":"SXM",\
                } )
        elif db=='owid':
            translation_dict.update({\
                    "Bonaire Sint Eustatius And Saba":"BES",\
                    "Cape Verde":"CPV",\
                    "Democratic Republic Of Congo":"COD",\
                    "Faeroe Islands":"FRO",\
                    "Laos":"LAO",\
                    "South Korea":"KOR",\
                    "Swaziland":"SWZ",\
                    "United States Virgin Islands":"VIR",\
                    "Iran":"IRN",\
                    "Micronesia (Country)":"FSM",\
                    "Northern Cyprus":"CYP",\
                    "Curacao":"CUW",\
                    "Faeroe Islands":"FRO",\
                    "Vatican":"VAT"
                })
        return [translation_dict.get(k,k) for k in w]

# ---------------------------------------------------------------------
# --- GeoInfo class ---------------------------------------------------
# ---------------------------------------------------------------------

class GeoInfo():
    """GeoInfo class definition. No inheritance from any other class.

    It should raise only CoaError and derived exceptions in case
    of errors (see pycoa.error)
    """

    _list_field={\
        'continent_code':'pycountry_convert (https://pypi.org/project/pycountry-convert/)',\
        'continent_name':'pycountry_convert (https://pypi.org/project/pycountry-convert/)' ,\
        'country_name':'pycountry_convert (https://pypi.org/project/pycountry-convert/)' ,\
        'population':'https://www.worldometers.info/world-population/population-by-country/',\
        'area':'https://www.worldometers.info/world-population/population-by-country/',\
        'fertility':'https://www.worldometers.info/world-population/population-by-country/',\
        'median_age':'https://www.worldometers.info/world-population/population-by-country/',\
        'urban_rate':'https://www.worldometers.info/world-population/population-by-country/',\
        #'geometry':'https://github.com/johan/world.geo.json/',\
        'geometry':'http://thematicmapping.org/downloads/world_borders.php and https://github.com/johan/world.geo.json/',\
        'region_code_list':'https://en.wikipedia.org/w/index.php?title=List_of_countries_by_United_Nations_geoscheme&oldid=1008989486',\
        #https://en.wikipedia.org/wiki/List_of_countries_by_United_Nations_geoscheme',\
        'region_name_list':'https://en.wikipedia.org/w/index.php?title=List_of_countries_by_United_Nations_geoscheme&oldid=1008989486',\
        #https://en.wikipedia.org/wiki/List_of_countries_by_United_Nations_geoscheme',\
        'capital':'https://en.wikipedia.org/w/index.php?title=List_of_countries_by_United_Nations_geoscheme&oldid=1008989486',\
        #https://en.wikipedia.org/wiki/List_of_countries_by_United_Nations_geoscheme',\
        'flag':'https://github.com/linssen/country-flag-icons/blob/master/countries.json',\
        }

    _data_geometry = pd.DataFrame()
    _data_population = pd.DataFrame()
    _data_flag = pd.DataFrame()

    def __init__(self,gm=0):
        """ __init__ member function.
        """
        verb("Init of GeoInfo() from "+str(inspect.stack()[1]))
        if gm != 0:
            self._gm=gm
        else:
            self._gm=GeoManager()

        self._grp=self._gm._gr.get_pandas()

    def get_GeoManager(self):
        """ return the local instance of used GeoManager()
        """
        return self._gm

    def get_list_field(self):
        """ return the list of supported additionnal fields available
        """
        return sorted(list(self._list_field.keys()))

    def get_source(self,field=None):
        """ return the source of the information provided for a given
        field.
        """
        if field==None:
            return self._list_field
        elif field not in self.get_list_field():
            raise CoaKeyError('The field "'+str(field)+'" is not '
                'a supported field of GeoInfo(). Please see help or '
                'the get_list_field() output.')
        return field+' : '+self._list_field[field]


    def add_field(self,**kwargs):
        """ this is the main function of the GeoInfo class. It adds to
        the input pandas dataframe some fields according to
        the geofield field of input.
        The return value is the pandas dataframe.

        Arguments :
        field    -- should be given as a string of list of strings and
                    should be valid fields (see get_list_field() )
                    Mandatory.
        input    -- provide the input pandas dataframe. Mandatory.
        geofield -- provide the field name in the pandas where the
                    location is stored. Default : 'where'
        overload -- Allow to overload a field. Boolean value.
                    Default : False
        """

        # --- kwargs analysis ---

        kwargs_test(kwargs,['field','input','geofield','overload'],
            'Bad args used in the add_field() function.')

        p=kwargs.get('input',None) # the panda
        if not isinstance(p,pd.DataFrame):
            raise CoaTypeError('You should provide a valid input pandas'
                ' DataFrame as input. See help.')
        p=p.copy()

        overload=kwargs.get('overload',False)
        if not isinstance(overload,bool):
            raise CoaTypeError('The overload option should be a boolean.')

        fl=kwargs.get('field',None) # field list
        if fl == None:
            raise CoaKeyError('No field given. See help.')
        if not isinstance(fl,list):
            fl=[fl]
        if not all(f in self.get_list_field() for f in fl):
            raise CoaKeyError('All fields are not valid or supported '
                'ones. Please see help of get_list_field()')

        if not overload and not all(f not in p.columns.tolist() for f in fl):
            raise CoaKeyError('Some fields already exist in you panda '
                'dataframe columns. You may set overload to True.')

        geofield=kwargs.get('geofield','where')

        if not isinstance(geofield,str):
            raise CoaTypeError('The geofield should be given as a '
                'string.')
        if geofield not in p.columns.tolist():
            raise CoaKeyError('The geofield "'+geofield+'" given is '
                'not a valid column name of the input pandas dataframe.')

        self._gm.set_standard('iso2')
        countries_iso2=self._gm.to_standard(p[geofield].tolist())
        self._gm.set_standard('iso3')
        countries_iso3=self._gm.to_standard(p[geofield].tolist())

        p['iso2_tmp']=countries_iso2
        p['iso3_tmp']=countries_iso3

        # --- loop over all needed fields ---
        for f in fl:
            if f in p.columns.tolist():
                p=p.drop(f,axis=1)
            # ----------------------------------------------------------
            if f == 'continent_code':
                p[f] = [pcc.country_alpha2_to_continent_code(k) for k in countries_iso2]
            # ----------------------------------------------------------
            elif f == 'continent_name':
                p[f] = [pcc.convert_continent_code_to_continent_name( \
                    pcc.country_alpha2_to_continent_code(k) ) for k in countries_iso2 ]
            # ----------------------------------------------------------
            elif f == 'country_name':
                p[f] = [pcc.country_alpha2_to_country_name(k) for k in countries_iso2]
            # ----------------------------------------------------------
            elif f in ['population','area','fertility','median_age','urban_rate']:
                if self._data_population.empty:

                    field_descr=( (0,'','idx'),
                        (1,'Country','country'),
                        (2,'Population','population'),
                        (6,'Land Area','area'),
                        (8,'Fert','fertility'),
                        (9,'Med','median_age'),
                        (10,'Urban','urban_rate'),
                        ) # containts tuples with position in table, name of column, new name of field

                    # get data with cache ok for about 1 month
                    self._data_population = pd.read_html(get_local_from_url('https://www.worldometers.info/world-population/population-by-country/',30e5) ) [0].iloc[:,[x[0] for x in field_descr]]

                    # test that field order hasn't changed in the db
                    if not all (col.startswith(field_descr[i][1]) for i,col in enumerate(self._data_population.columns) ):
                        raise CoaDbError('The worldometers database changed its field names. '
                            'The GeoInfo should be updated. Please contact developers.')

                    # change field name
                    self._data_population.columns = [x[2] for x in field_descr]

                    # standardization of country name
                    self._data_population['iso3_tmp2']=\
                        self._gm.to_standard(self._data_population['country'].tolist(),\
                        db='worldometers')

                p=p.merge(self._data_population[["iso3_tmp2",f]],how='left',\
                        left_on='iso3_tmp',right_on='iso3_tmp2',\
                        suffixes=('','_tmp')).drop(['iso3_tmp2'],axis=1)
            # ----------------------------------------------------------
            elif f in ['region_code_list','region_name_list']:

                if f == 'region_code_list':
                    ff = 'region'
                elif f == 'region_name_list':
                    ff = 'region_name'

                p[f]=p.merge(self._grp[['iso3',ff]],how='left',\
                    left_on='iso3_tmp',right_on='iso3',\
                    suffixes=('','_tmp')) \
                    .groupby('iso3_tmp')[ff].apply(list).to_list()
            # ----------------------------------------------------------
            elif f in ['capital']:
                p[f]=p.merge(self._grp[['iso3',f]].drop_duplicates(), \
                    how='left',left_on='iso3_tmp',right_on='iso3',\
                    suffixes=('','_tmp'))[f]

            # ----------------------------------------------------------
            elif f == 'geometry':
                if self._data_geometry.empty:
                    #geojsondatafile = 'https://raw.githubusercontent.com/johan/world.geo.json/master/countries.geo.json'
                    #self._data_geometry = gpd.read_file(get_local_from_url(geojsondatafile,0,'.json'))[["id","geometry"]]
                    world_geometry_url_zipfile='http://thematicmapping.org/downloads/TM_WORLD_BORDERS_SIMPL-0.3.zip' # too much simplified version ?
                    # world_geometry_url_zipfile='http://thematicmapping.org/downloads/TM_WORLD_BORDERS-0.3.zip' # too precize version ?
                    self._data_geometry = gpd.read_file('zip://'+get_local_from_url(world_geometry_url_zipfile,0,'.zip'))[['ISO3','geometry']]
                    self._data_geometry.columns=["id_tmp","geometry"]

                    # About some countries not properly managed by this database (south and north soudan)
                    self._data_geometry=pd.concat([self._data_geometry,pd.DataFrame({'id_tmp':'SSD','geometry':None},index=[0])],ignore_index=True)
                    #self._data_geometry=self._data_geometry.append({'id_tmp':'SSD','geometry':None},ignore_index=True) # adding the SSD row
                    #self._data_geometry=pd.concat([self._data_geometry,pd.DataFrame({'id_tmp':'SSD','geometry':None})])
                    for newc in ['SSD','SDN']:
                        newgeo=gpd.read_file(get_local_from_url('https://github.com/johan/world.geo.json/raw/master/countries/'+newc+'.geo.json'))
                        poly=newgeo[newgeo.id==newc].geometry.values[0]
                        self._data_geometry.loc[self._data_geometry.id_tmp==newc,'geometry']=gpd.GeoSeries(poly).values

                    # About countries that we artificially put on the east of the map
                    for newc in ['RUS','FJI','NZL','WSM']:
                        poly=self._data_geometry[self._data_geometry.id_tmp==newc].geometry.values[0]
                        poly=so.unary_union(sg.MultiPolygon([sg.Polygon([(x,y) if x>=0 else (x+360,y) for x,y in p.exterior.coords]) for p in poly.geoms]))
                        self._data_geometry.loc[self._data_geometry.id_tmp==newc,'geometry']=gpd.GeoSeries(poly).values

                    # About countries that we artificially put on the west of the map
                    for newc in ['USA']:
                        poly=self._data_geometry[self._data_geometry.id_tmp==newc].geometry.values[0]
                        poly=so.unary_union(sg.MultiPolygon([sg.Polygon([(x-360,y) if x>=0 else (x,y) for x,y in p.exterior.coords]) for p in poly.geoms]))
                        self._data_geometry.loc[self._data_geometry.id_tmp==newc,'geometry']=gpd.GeoSeries(poly).values

                p=p.merge(self._data_geometry,how='left',\
                    left_on='iso3_tmp',right_on='id_tmp',\
                    suffixes=('','_tmp')).drop(['id_tmp'],axis=1)

            # -----------------------------------------------------------
            elif f == 'flag':
                if self._data_flag.empty:
                    self._data_flag = pd.read_json(get_local_from_url('https://github.com/linssen/country-flag-icons/raw/master/countries.json',0))
                    self._data_flag['flag_url']='http:'+self._data_flag['file_url']

                p=p.merge(self._data_flag[['alpha3','flag_url']],how='left',\
                    left_on='iso3_tmp',right_on='alpha3').drop(['alpha3'],axis=1)

        return p.drop(['iso2_tmp','iso3_tmp'],axis=1,errors='ignore')

# ---------------------------------------------------------------------
# --- GeoRegion class -------------------------------------------------
# ---------------------------------------------------------------------

class GeoRegion():
    """GeoRegion class definition. Does not inheritate from any other
    class.

    It should raise only CoaError and derived exceptions in case
    of errors (see pycoa.error)
    """

    _source_dict={"UN_M49":"https://en.wikipedia.org/w/index.php?title=UN_M49&oldid=986603718", # pointing the previous correct ref . https://en.wikipedia.org/wiki/UN_M49",\
        "GeoScheme":"https://en.wikipedia.org/w/index.php?title=List_of_countries_by_United_Nations_geoscheme&oldid=1008989486", #pointing the previous correct ref. https://en.wikipedia.org/wiki/List_of_countries_by_United_Nations_geoscheme",
        "European Union":"https://europa.eu/european-union/about-eu/countries/member-countries_en",
        "G7":"https://en.wikipedia.org/wiki/Group_of_Seven",
        "G8":"https://en.wikipedia.org/wiki/Group_of_Eight",
        "G20":"https://en.wikipedia.org/wiki/G20",
        "G77":"https://www.g77.org/doc/members.html",
        "OECD":"https://en.wikipedia.org/wiki/OECD",
        "Commonwealth":"https://en.wikipedia.org/wiki/Member_states_of_the_Commonwealth_of_Nations",
        }

    _region_dict={}
    _p_gs = pd.DataFrame()

    def __init__(self,):
        """ __init__ member function.
        """
        #if 'XK' in self._country_list:
        #    del self._country_list['XK'] # creates bugs in pycountry and is currently a contested country as country


        # --- get the UN M49 information and organize the data in the _region_dict

        verb("Init of GeoRegion() from "+str(inspect.stack()[1]))

        p_m49=pd.read_html(get_local_from_url(self._source_dict["UN_M49"],0))[1]

        p_m49.columns=['code','region_name']
        p_m49['region_name']=[r.split('(')[0].rstrip().title() for r in p_m49.region_name]  # suppress information in parenthesis in region name
        p_m49.set_index('code')

        self._region_dict.update(p_m49.to_dict('split')['data'])
        self._region_dict.update({  "UE":"European Union",
                                    "G7":"G7",
                                    "G8":"G8",
                                    "G20":"G20",
                                    "OECD":"Oecd",
                                    "G77":"G77",
                                    "CW":"Commonwealth"
                                    })  # add UE for other analysis

        # --- filling cw information
<<<<<<< HEAD
        p_cw=pd.read_html(get_local_from_url('https://en.wikipedia.org/wiki/Member_states_of_the_Commonwealth_of_Nations'))
        self._cw=[w.split('[')[0] for w in p_cw[1]['Country'].to_list()]   # removing wikipedia notes
=======
        p_cw=pd.read_html(get_local_from_url('https://en.wikipedia.org/w/index.php?title=Member_states_of_the_Commonwealth_of_Nations&oldid=1090420488'))
        self._cw=[w.split('[')[0] for w in p_cw[0]['Country'].to_list()]   # removing wikipedia notes
>>>>>>> b8dcb16e

        # --- get the UnitedNation GeoScheme and organize the data
        p_gs=pd.read_html(get_local_from_url(self._source_dict["GeoScheme"],0))[0]
        p_gs.columns=['country','capital','iso2','iso3','num','m49']
        p_gs=pd.concat([p_gs,pd.DataFrame({'country':'Taiwan','iso2':'TW','iso3':'TWN','num':'158','m49':'030 < 0142 < 001'},index=[0])],ignore_index=True)
        #p_gs=p_gs.append({'country':'Taiwan','iso2':'TW','iso3':'TWN','num':'158','m49':'030 < 0142 < 001'},ignore_index=True)

        idx=[]
        reg=[]
        cap=[]

        for index, row in p_gs.iterrows():
            if row.iso3 != '–' : # meaning a non standard iso in wikipedia UN GeoScheme
                for r in row.m49.replace(" ","").split('<'):
                    idx.append(row.iso3)
                    reg.append(int(r))
                    cap.append(row.capital)
        self._p_gs=pd.DataFrame({'iso3':idx,'capital':cap,'region':reg})
        self._p_gs=self._p_gs.merge(p_m49,how='left',left_on='region',\
                            right_on='code').drop(["code"],axis=1)

    def get_source(self):
        return self._source_dict

    def get_region_list(self):
        return list(self._region_dict.values())

    def is_region(self,region):
        """ it returns either False or the correctly named region name
        """
        if type(region) != str:
            raise CoaKeyError("The given region is not a str type.")

        region=region.title()  # if not properly capitalized

        if region not in self.get_region_list():
            return False
        else :
            return region

    def get_countries_from_region(self,region):
        """ it returns a list of countries for the given region name.
        The standard used is iso3. To convert to another standard,
        use the GeoManager class.
        """
        r = self.is_region(region)
        if not r:
            raise CoaKeyError('The given region "'+str(region)+'" is unknown.')
        region=r

        clist=[]

        if region=='European Union':
            clist=['AUT','BEL','BGR','CYP','CZE','DEU','DNK','EST',\
                        'ESP','FIN','FRA','GRC','HRV','HUN','IRL','ITA',\
                        'LTU','LUX','LVA','MLT','NLD','POL','PRT','ROU',\
                        'SWE','SVN','SVK']
        elif region=='G7':
            clist=['DEU','CAN','USA','FRA','ITA','JAP','GBR']
        elif region=='G8':
            clist=['DEU','CAN','USA','FRA','ITA','JAP','GBR','RUS']
        elif region=='G20':
            clist=['ZAF','SAU','ARG','AUS','BRA','CAN','CHN','KOR','USA',\
                'IND','IDN','JAP','MEX','GBR','DEU','FRA','ITA','TUR',\
                'MEX','RUS']
        elif region=='Oecd': # OCDE in french
            clist=['DEU','AUS','AUT','BEL','CAN','CHL','COL','KOR','DNK',\
                'ESP','EST','USA','FIN','FRA','GRC','HUN','IRL','ISL','ISR',\
                'ITA','JAP','LVA','LTU','LUX','MEX','NOR','NZL','NLD','POL',\
                'PRT','SVK','SVN','SWE','CHE','GBR','CZE','TUR']
        elif region=='G77':
            clist=['AFG','DZA','AGO','ATG','ARG','AZE','BHS','BHR','BGD','BRB','BLZ',
                'BEN','BTN','BOL','BWA','BRA','BRN','BFA','BDI','CPV','KHM','CMR',
                'CAF','TCD','CHL','CHN','COL','COM','COG','CRI','CIV','CUB','PRK',
                'COD','DJI','DMA','DOM','ECU','EGY','SLV','GNQ','ERI','SWZ','ETH',
                'FJI','GAB','GMB','GHA','GRD','GTM','GIN','GNB','GUY','HTI','HND',
                'IND','IDN','IRN','IRQ','JAM','JOR','KEN','KIR','KWT','LAO','LBN',
                'LSO','LBR','LBY','MDG','MWI','MYS','MDV','MLI','MHL','MRT','MUS',
                'FSM','MNG','MAR','MOZ','MMR','NAM','NRU','NPL','NIC','NER','NGA',
                'OMN','PAK','PAN','PNG','PRY','PER','PHL','QAT','RWA','KNA','LCA',
                'VCT','WSM','STP','SAU','SEN','SYC','SLE','SGP','SLB','SOM','ZAF',
                'SSD','LKA','PSE','SDN','SUR','SYR','TJK','THA','TLS','TGO','TON',
                'TTO','TUN','TKM','UGA','ARE','TZA','URY','VUT','VEN','VNM','YEM',
                'ZMB','ZWE']
        elif region=='Commonwealth':
            clist=self._cw
        else:
            clist=self._p_gs[self._p_gs['region_name']==region]['iso3'].to_list()

        return sorted(clist)

    def get_pandas(self):
        return self._p_gs


# ---------------------------------------------------------------------
# --- GeoCountryclass -------------------------------------------------
# ---------------------------------------------------------------------

class GeoCountry():
    """GeoCountry class definition.
    This class provides functions for specific countries and their states / departments / regions,
    and their geo properties (geometry, population if available, etc.)

    The list of supported countries is given by get_list_countries() function. """

    # Assuming zip file here
    _country_info_dict = {'FRA':'https://data.opendatasoft.com/explore/dataset/georef-france-departement@public/download/?format=geojson&timezone=Europe/Berlin&lang=fr',\
                    #previously https://github.com/coa-project/coadata/raw/main/coastore/public.opendatasoft.com_912711563.zip',\
                    'USA':'https://alicia.data.socrata.com/api/geospatial/jhnu-yfrj?method=export&format=Original',\
                    'ITA':'https://raw.githubusercontent.com/openpolis/geojson-italy/master/geojson/limits_IT_provinces.geojson',\
                    'IND':'https://raw.githubusercontent.com/deldersveld/topojson/master/countries/india/india-states.json',\
                    'DEU':'https://github.com/jgehrcke/covid-19-germany-gae/raw/master/geodata/DE-counties.geojson',\
                    'ESP':'https://public.opendatasoft.com/explore/dataset/provincias-espanolas/download/?format=shp&timezone=Europe/Berlin&lang=en',\
                    # missing some counties 'GBR':'https://opendata.arcgis.com/datasets/69dc11c7386943b4ad8893c45648b1e1_0.zip?geometry=%7B%22xmin%22%3A-44.36%2C%22ymin%22%3A51.099%2C%22xmax%22%3A39.487%2C%22ymax%22%3A59.78%2C%22type%22%3A%22extent%22%2C%22spatialReference%22%3A%7B%22wkid%22%3A4326%7D%7D&outSR=%7B%22latestWkid%22%3A27700%2C%22wkid%22%3A27700%7D',\
                    'GBR':'https://github.com/coa-project/coadata/raw/main/coastore/opendata.arcgis.com_3256063640',\
                    # previously (but broken) : https://opendata.arcgis.com/datasets/3a4fa2ce68f642e399b4de07643eeed3_0.geojson',\
                    'BEL':'https://public.opendatasoft.com/explore/dataset/arrondissements-belges-2019/download/?format=shp&timezone=Europe/Berlin&lang=en',\
                    'PRT':'https://github.com/coa-project/coadata/raw/main/coastore/concelhos.zip',\
                    # (simplification of 'https://github.com/coa-project/coadata/raw/main'https://dados.gov.pt/en/datasets/r/59368d37-cbdb-426a-9472-5a04cf30fbe4',\
                    'MYS':'https://stacks.stanford.edu/file/druid:zd362bc5680/data.zip',\
                    'CHL':'http://geonode.meteochile.gob.cl/geoserver/wfs?format_options=charset%3AUTF-8&typename=geonode%3Adivision_comunal_geo_ide_1&outputFormat=SHAPE-ZIP&version=1.0.0&service=WFS&request=GetFeature',\
                    'EUR':'https://github.com/coa-project/coadata/raw/main/coastore/WHO_EUROsmall2.json',\
                    'GRC':'https://geodata.gov.gr/dataset/6deb6a12-1a54-41b4-b53b-6b36068b8348/resource/3e571f7f-42a4-4b49-8db0-311695d72fa3/download/nomoiokxe.zip',\
                    }

    _source_dict = {'FRA':{'Basics':_country_info_dict['FRA'],\
                    'Subregion Flags':'http://sticker-departement.com/',\
                    'Region Flags':'https://fr.wikipedia.org/w/index.php?title=R%C3%A9gion_fran%C3%A7aise&oldid=177269957',\
                    'Population':'https://github.com/coa-project/coadata/raw/main/coastore/www.insee.fr_3658796960',\
                    # previously (but sometimes broken : 'https://www.insee.fr/fr/statistiques/4989753?sommaire=4989761'
                    },\
                    'USA':{'Basics':_country_info_dict['USA'],\
                    'Subregion informations':'https://en.wikipedia.org/wiki/List_of_states_and_territories_of_the_United_States'},\
                    'ITA':{'Basics':_country_info_dict['ITA']},\
                    'IND':{'Basics':_country_info_dict['IND']},\
                    'DEU':{'Basics':_country_info_dict['DEU']},\
                    'ESP':{'Basics':_country_info_dict['ESP']},\
                    'GBR':{'Basics':_country_info_dict['GBR'],'Regions':'http://geoportal1-ons.opendata.arcgis.com/datasets/0c3a9643cc7c4015bb80751aad1d2594_0.csv'},\
                    'BEL':{'Basics':_country_info_dict['BEL']},\
                    'PRT':{'Basics':_country_info_dict['PRT']},\
                    #,'District':'https://raw.githubusercontent.com/JoaoFOliveira/portuguese-municipalities/master/municipalities.json'},\
                    'MYS':{'Basics':_country_info_dict['MYS']},\
                    'CHL':{'Basics':_country_info_dict['CHL']},\
                    'EUR':{'Basics':_country_info_dict['EUR']},\
                    'GRC':{'Basics':_country_info_dict['GRC']},\
                    }

    def __init__(self,country=None):

        """ __init__ member function.
        Must give as arg the country to deal with, as a valid ISO3 string.
        """

        self._country=country
        if country == None:
            return None

        if not country in self.get_list_countries():
            raise CoaKeyError("Country "+str(country)+" not supported. Please see get_list_countries() and help. ")

        self._country_data_region=None
        self._country_data_subregion=None
        self._municipality_region=None
        self._is_dense_geometry=False
        self._is_exploded_geometry=False
        self._is_main_geometry=False

        url=self._country_info_dict[country]
        # country by country, adapt the read file informations

        # --- 'FRA' case ---------------------------------------------------------------------------------------
        if self._country=='FRA':
            #self._country_data = gpd.read_file('zip://'+get_local_from_url(url,0,'.zip'))
            self._country_data = gpd.read_file(get_local_from_url(url,0))

            # adding a flag for subregion (departements)
            self._country_data['flag_subregion']=self._source_dict['FRA']['Subregion Flags']+'img/dept/sticker_plaque_immat_'+\
                self._country_data['dep_code']+'_'+\
                [n.lower() for n in self._country_data['dep_name']]+'_moto.png' # picture of a sticker for motobikes, not so bad...

            # Reading information to get region flags and correct names of regions
            f_reg_flag=open(get_local_from_url(self._source_dict['FRA']['Region Flags'],0), 'r', encoding="utf8")

            content_reg_flag = f_reg_flag.read()
            f_reg_flag.close()
            soup_reg_flag = bs4.BeautifulSoup(content_reg_flag,'lxml')
            for img in soup_reg_flag.find_all('img'):  # need to convert <img tags to src content for pandas_read
                src=img.get('src')
                if src[0] == '/':
                    src='http:'+src
                img.replace_with(src)

            tabs_reg_flag=pd.read_html(str(soup_reg_flag)) # pandas read the modified html
            metropole=tabs_reg_flag[5][["Logo","Dénomination","Code INSEE[5]"]]  # getting 5th table, and only usefull columns
            ultramarin=tabs_reg_flag[6][["Logo","Dénomination","Code INSEE[5]"]] # getting 6th table
            p_reg_flag=pd.concat([metropole,ultramarin]).rename(columns={"Code INSEE[5]":"code_region",\
                                                                        "Logo":"flag_region",\
                                                                        "Dénomination":"name_region"})

            p_reg_flag=p_reg_flag[pd.notnull(p_reg_flag["code_region"])]  # select only valid rows
            p_reg_flag["name_region"]=[ n.split('[')[0] for n in p_reg_flag["name_region"] ] # remove footnote [k] index from wikipedia
            p_reg_flag["code_region"]=[ str(int(c)).zfill(2) for c in p_reg_flag["code_region"] ] # convert to str for merge the code, adding 1 leading 0 if needed

            self._country_data=self._country_data.merge(p_reg_flag,how='left',\
                    left_on='reg_code',right_on='code_region') # merging with flag and correct names
            # standardize name for region, subregion
            self._country_data.rename(columns={\
                'dep_code':'code_subregion',\
                'dep_name':'name_subregion',\
                #'nom_chf':'town_subregion',\
                },inplace=True)

            # adding population information (departements)
            pop_fra = pd.read_html(get_local_from_url(self._source_dict['FRA']['Population']))[0]
            pop_fra['population_subregion']=pop_fra['Population municipale'].str.replace(r"[ \xa0]","",regex=True).astype(int)
            # En l'absence de Mayotte dans ce document, car le recensement n'a pas eu lieu en phase, ajout à la main
            # En référence à la page pour Mayotte : https://www.insee.fr/fr/statistiques/3291775?sommaire=2120838
            mayotte_df=pd.DataFrame([{'Code département':'976','population_subregion':256518}])
            pop_fra=pd.concat([pop_fra,mayotte_df])
            #pop_fra=pop_fra.append(mayotte_df)
            # Pour les collectivités d'Outremer : https://www.insee.fr/fr/statistiques/4989739?sommaire=4989761
            com_df=pd.DataFrame([{'Code département':'980','population_subregion':(5985+10124+34065+281674+12067)}])
            pop_fra=pd.concat([pop_fra,com_df]).reset_index()
            #pop_fra=pop_fra.append(com_df).reset_index()
            geo_com=self._country_data[self._country_data.code_subregion.isin(['975','977','978','986','987'])][['geometry']]
            geo_com['smthing']=0
            geo_com=geo_com.dissolve(by='smthing')['geometry']
            self._country_data=pd.concat([self._country_data,\
            pd.DataFrame({'code_subregion':'980','name_subregion':'Collectivités d\'outre-mer','code_region':'09','name_region':'Collectivités d\'outre-mer','geometry':geo_com.values[0]})],ignore_index=True)
            #self._country_data=self._country_data.append(
            #    pd.DataFrame([{'code_subregion':'980','name_subregion':'Collectivités d\'outre-mer','code_region':'09','name_region':'Collectivités d\'outre-mer','geometry':geo_com.values[0]}])).reset_index()
            # Merging
            #self._country_data=self._country_data.append(
            #    pd.DataFrame([{'code_subregion':'980','name_subregion':'Collectivités d\'outre-mer','code_region':'09','name_region':'Collectivités d\'outre-mer','geometry':geo_com.values[0]}])).reset_index()
            # Merging
            self._country_data=self._country_data.merge(pop_fra,left_on='code_subregion',right_on='Code département')
            self._country_data=self._country_data[['geometry','code_subregion','name_subregion','flag_subregion','code_region','name_region','population_subregion']]
            #if needed, define translation for dense geometry
            self._list_translation={'971':(63,23),   # Guadeloupe
                     '972':(63,23), # Martinique
                     '973':(50,35), # Guyane
                     '974':(-51,60), # Réunion
                     '976':(-38,51.5)}  # Mayotte

        # --- 'USA' case ---------------------------------------------------------------------------------------
        elif self._country == 'USA':
            self._country_data = gpd.read_file('zip://'+get_local_from_url(url,0,'.zip')) # under the hypothesis this is a zip file
            self._country_data.rename(columns={\
                'STATE_NAME':'name_subregion',\
                'STATE_ABBR':'code_subregion',\
                'SUB_REGION':'code_region'},\
                inplace=True)
            self._country_data['name_region'] = self._country_data['code_region']
            self._country_data.drop(['DRAWSEQ','STATE_FIPS'],axis=1,inplace=True)

            # Adding informations from wikipedia
            f_us=open(get_local_from_url(self._source_dict['USA']['Subregion informations'],0), 'r')
            content_us = f_us.read()
            f_us.close()
            soup_us = bs4.BeautifulSoup(content_us,'lxml')
            for img in soup_us.find_all('img'):  # need to convert <img tags to src content for pandas_read
                src=img.get('src')
                if src[0] == '/':
                    src='http:'+src
                img.replace_with(src)

            h_us=pd.read_html(str(soup_us)) # pandas read the modified html
            h_us=h_us[1][h_us[1].columns[[0,1,2,5,7]]]
            h_us.columns=['flag_subregion','code_subregion','town_subregion','population_subregion','area_subregion']
            h_us['flag_subregion'] = [ h.split('\xa0')[0] for h in h_us['flag_subregion'] ]
            self._country_data=self._country_data.merge(h_us,how='left',on='code_subregion')

            # if needed, define some variable for dense / main geometry
            self._list_translation={"AK":(40,-40),"HI":(60,0)}
            self._list_scale={"AK":0.4,"HI":1}
            self._list_center={"AK":(-120,25),"HI":(-130,25)}

        # --- 'ITA' case ---------------------------------------------------------------------------------------
        elif self._country == 'ITA':
            self._country_data = gpd.read_file(get_local_from_url(url,0)) # this is a geojson file
            self._country_data.rename(columns={\
                'prov_name':'name_subregion',\
                'prov_acr':'code_subregion',\
                'reg_name':'name_region',\
                'reg_istat_code':'code_region',\
                },
                inplace=True)
            self._country_data['name_region'] = self._country_data['name_region'].replace({
            'Valle d\'Aosta/Vallée d\'Aoste':'Valle d\'Aosta',
            'Trentino-Alto Adige/Südtirol':'Trentino-Alto Adige', 'Friuli-Venezia Giulia':'Friuli Venezia Giulia'})
            self._country_data.drop(['prov_istat_code_num','reg_istat_code_num','prov_istat_code'],axis=1,inplace=True)

        # --- 'IND' case ---------------------------------------------------------------------------------------
        elif self._country == 'IND':
            self._country_data = gpd.read_file(get_local_from_url(url,0)) # this is a geojson file
            self._country_data.rename(columns={\
                'NAME_1':'name_subregion',\
                'VARNAME_1':'variationname',\
                'HASC_1':'code_subregion',\
                },
                inplace=True)
            self._country_data['name_subregion']= self._country_data['name_subregion'].replace('Orissa','Odisha')
            variationname=self._country_data['variationname'].to_list()
            name_subregion=self._country_data['name_subregion'].to_list()
            alllocationvariation=[ i+'|'+j if j != '' else i for i,j in zip(name_subregion,variationname)]
            self._country_data['variation_name_subregion'] = self._country_data['name_subregion'].\
                    replace(name_subregion,alllocationvariation)
            self._country_data['name_region'] = self._country_data['name_subregion']
            self._country_data['code_region'] = self._country_data['code_subregion']
            self._country_data.drop(['ISO','NAME_0','ID_1','TYPE_1','ENGTYPE_1','id'],axis=1,inplace=True)

        # --- 'DEU' case ---------------------------------------------------------------------------------------
        elif self._country == 'DEU':
            self._country_data = gpd.read_file(get_local_from_url(url,0)) # this is a geojson file
            self._country_data.rename(columns={\
                'GEN':'name_subregion',\
                'AGS':'code_subregion',\
                },
                inplace=True)
            # See https://www.ioer-monitor.de/en/methodology/glossary/o/official-municipality-key-ags/ for decoding information of region code
            self._country_data['code_region'] = (self._country_data.code_subregion.astype(int)//1000).astype(str).str.zfill(2)
            h_deu=pd.read_html(get_local_from_url('https://de.zxc.wiki/wiki/Amtlicher_Gemeindeschl%C3%BCssel',0))[3]
            h_deu['id']=h_deu['#'].str.slice(stop=2)
            h_deu['name_region']=h_deu['country']
            self._country_data=self._country_data.merge(h_deu,how='left',left_on='code_region',right_on='id')
            self._country_data['code_subregion']=self._country_data.code_subregion.astype(int).astype(str)
            self._country_data=self._country_data[['name_subregion','code_subregion','name_region','code_region','geometry']]
            disso = self._country_data[['name_subregion','geometry']].dissolve(by='name_subregion', aggfunc='sum').reset_index()
            # aggregate geometry with the same subregion name # some code subregion is lost somehow
            self._country_data = self._country_data.drop_duplicates(subset = ['name_subregion'])
            self._country_data = pd.merge(self._country_data.drop(columns=['geometry']),disso, on='name_subregion')

        # --- 'ESP' case ---------------------------------------------------------------------------------------
        elif self._country == 'ESP':
            self._country_data = gpd.read_file('zip://'+get_local_from_url(url,0,'.zip'),encoding='utf-8') # this is shapefile file
            self._country_data.rename(columns={\
                'ccaa':'name_region',\
                'cod_ccaa':'code_region',\
                'provincia':'name_subregion',\
                'codigo':'code_subregion'},inplace=True)
            self._country_data.drop(['texto'],axis=1,inplace=True)

        # --- 'GBR' case ---------------------------------------------------------------------------------------
        elif self._country == 'GBR':
            self._country_data = gpd.read_file(get_local_from_url(url,0))
            reg_england=pd.read_csv(get_local_from_url(self._source_dict['GBR']['Regions'],0))
            reg_adding_dict={
                'E07000245':('E12000006','East of England'), # West Suffolk in East of England
                'E07000244':('E12000006','East of England'), # East Suffolk in East of England
                'E06000059':('E12000009','South West'), # Dorset in South West
                'E06000058':('E12000009','South West'), # Bournemouth, Christchurch and Poole in South West
                'E07000246':('E12000009','South West'), # Somerset West and Taunton in South West
            }
            for k,v in reg_adding_dict.items():
                reg_england=reg_england.append({'LAD18CD':k,'RGN18CD':v[0],'RGN18NM':v[1]},ignore_index=True)

            self._country_data=self._country_data.merge(reg_england,how='left',left_on='lad19cd',right_on='LAD18CD')
            self._country_data.rename(columns={\
                'lad19nm':'name_subregion',\
                'lad19cd':'code_subregion',\
                'RGN18CD':'code_region',\
                'RGN18NM':'name_region',\
                },inplace=True)
            self._country_data.loc[self._country_data.code_region.isnull(),'code_region'] = \
                self._country_data[self._country_data.code_region.isnull()].code_subregion.str.slice(stop=1)
            dict_region={\
                'E':'England',\
                'W':'Wales',\
                'S':'Scotland',\
                'N':'Northern Ireland'\
                }
            self._country_data.loc[self._country_data.code_region.isin(list(dict_region.keys())),'name_region'] = \
                [dict_region[x] for x in self._country_data.code_region if x in list(dict_region.keys())]
            self._country_data=self._country_data[['name_subregion','code_subregion','geometry','code_region','name_region']]
            # modifying projection
            self._country_data['geometry']=self._country_data.geometry.to_crs('epsg:4326')
        # --- 'BEL' case --------------------------------------------------------------------------------------------
        elif self._country == 'BEL':
            self._country_data = gpd.read_file('zip://'+get_local_from_url(url,0,'.zip'),encoding='utf-8') # this is shapefile file
            self._country_data.rename(columns={\
                'nom_arrondi':'name_subregion',\
                'niscode':'code_subregion',\
                'prov_code':'code_region'},inplace=True)
            p=[]
            for index,row in self._country_data.iterrows():
                if row.prov_name_f is not None:
                    p0=row.prov_name_f
                elif row.prov_name_n is not None:
                    p0=row.prov_name_n
                else:
                    p0=row.region
                p.append(p0)
            self._country_data['name_region']=p
            self._country_data.loc[self._country_data.code_region.isnull(),'code_region']='00000'
            self._country_data=self._country_data[['name_subregion','code_subregion','name_region','code_region','geometry']]
            self._country_data['geometry']=self._country_data.geometry.to_crs('epsg:4326')
        # --- 'PRT' case --------------------------------------------------------------------------------------------
        elif self._country == 'PRT':
            self._country_data = gpd.read_file('zip://'+get_local_from_url(url,0,'.zip'),encoding='utf-8')
            #self._district=pd.read_json(self._source_dict['PRT']['District'])[['name','district']].dropna()

            self._country_data.rename(columns={\
                'NAME_2':'name_subregion',\
                'NAME_1':'name_region',\
                'HASC_2':'code_subregion'},inplace=True)
            self._country_data['code_region']=self._country_data.code_subregion.str.slice(stop=5)
            self._country_data=self._country_data[['name_subregion','code_subregion','name_region','code_region','geometry']]
        # --- 'MYS' case --------------------------------------------------------------------------------------------
        elif self._country == 'MYS':
            self._country_data = gpd.read_file('zip://'+get_local_from_url(url,0,'.zip')).dissolve(by='nam').reset_index()
            self._country_data['name_subregion']=[n.title() for n in self._country_data.nam]
            self._country_data['code_subregion']=self._country_data.name_subregion
            self._country_data['code_region']='MYS'
            self._country_data['name_region']='Malaysia'
            self._country_data['code_subregion']=self._country_data.code_subregion
            # to help the join procedure with current covid data, some translation
            dict_subregion={\
                'Wilayah Persekutuan Labuan':'W.P. Labuan',\
                'Wilayah Persekutuan':'W.P. Kuala Lumpur',\
                }
            self._country_data.loc[self._country_data.code_subregion.isin(list(dict_subregion.keys())),'code_subregion'] = \
                [dict_subregion[x] for x in self._country_data.code_subregion if x in list(dict_subregion.keys())]
            self._country_data=self._country_data[['name_subregion','code_subregion','name_region','code_region','geometry']]
        # --- 'CHL' case --------------------------------------------------------------------------------------------
        elif self._country == 'CHL':
            self._country_data = gpd.read_file('zip://'+get_local_from_url(url,0,'.zip'),encoding='utf-8')
            self._country_data.rename(columns={\
                'NOM_REG':'name_region',\
                'NOM_COM':'name_subregion'},inplace=True)
            self._country_data['code_subregion']=[str(c).zfill(5) for c in self._country_data.COD_COMUNA]
            self._country_data['code_region']=self._country_data.code_subregion.str.slice(stop=2)
            self._country_data=self._country_data[['name_subregion','code_subregion','name_region','code_region','geometry']]

        # --- 'EUR' case, which is a pseudo country for Europe ---------------------------------------------------------
        elif self._country == 'EUR':
            self._country_data=gpd.read_file(get_local_from_url(url,0))
            self._country_data.rename(columns={\
                'UID':'code_subregion',\
                'RegionName':'name_subregion',\
                'ADM0_ISO3':'code_region',\
                'ADM0_NAME':'name_region',\
                'Population':'population_subregion'},inplace=True)
            self._country_data=self._country_data[['name_subregion','code_subregion','population_subregion','name_region','code_region','geometry']]
            self._country_data.loc[self._country_data.geometry.is_empty,'geometry']=None
            # self._country_data=self._country_data[self._country_data.geometry!=None] to remove subregion without geometry

        # --- 'GRC' case ------------------------------------------------------------------------------------------------
        elif self._country == 'GRC':
            self._country_data=gpd.read_file('zip://'+get_local_from_url(url,0,'.zip')+'!nomoi_okxe',encoding='ISO-8859-7')
            self._country_data.rename(columns={\
                'POP':'population_subregion'},inplace=True)
            self._country_data['name_subregion']=self._country_data.NAME_GR.astype(str).str.slice(start=3)
            self._country_data['code_subregion']=self._country_data.PARENT.astype(str).str.slice(stop=2)
            self._country_data['name_region']=self._country_data['name_subregion']
            self._country_data['code_region']=self._country_data['code_subregion'] # no region info
            self._country_data=self._country_data[['name_subregion','code_subregion','population_subregion','name_region','code_region','geometry']]
            self._country_data=self._country_data.to_crs(epsg=4326)
            # Merge region to fit with the CSV epidemiological data
            ath=['ΔΥΤΙΚΗΣ ΑΤΤΙΚΗΣ', 'ΑΝΑΤΟΛΙΚΗΣ ΑΤΤΙΚΗΣ', 'ΠΕΙΡΑΙΩΣ ΚΑΙ ΝΗΣΩΝ','ΑΘΗΝΩΝ']
            self._country_data.loc[(self._country_data.name_subregion=='ΑΘΗΝΩΝ'),['geometry','population_subregion']]=\
                    self._country_data.loc[self._country_data.name_subregion.isin(ath)].dissolve(aggfunc='sum').values
            self._country_data = self._country_data.loc[~self._country_data.name_subregion.isin(ath[:-1])]
            changename={'Ο ΟΡΟΣ':'ΑΓΙΟ ΟΡΟΣ','ΑΘΗΝΩΝ':'ΑΤΤΙΚΗΣ'}
            self._country_data['name_subregion'].replace(changename, inplace=True)
            self._country_data['name_region'].replace(changename, inplace=True)

    # def get_region_from_municipality(self,lname):
    #     """  Return region list from a municipality list
    #     """
    #     if not isinstance(lname, list):
    #         lname=[lname]
    #     return self._municipality_region.loc[self._municipality_region.name.isin(lname)]['district'].to_list()

    def set_dense_geometry(self):
        """  If used, we're using for the current country a dense geometry forsubregions
        and regions.
        It's not possible to go back.
        """

        if self.is_dense_geometry():
            return

        if self.is_main_geometry():
            raise CoaError("You already set the main geometry. Cannot set the dense geometry now.")

        if self.is_exploded_geometry():
            raise CoaError("You already set the exploded geometry. Cannot set the dense geometry now.")

        if self.get_country() == 'FRA':
            #.drop(['id_geofla','code_reg','nom_reg','x_chf_lieu','y_chf_lieu','x_centroid','y_centroid','Code département','Nom du département','Population municipale'],axis=1,inplace=True) # removing some column without interest
            # moving artificially (if needed) outre-mer area to be near to metropole for map representations

            tmp = []
            for index, poi in self._country_data.iterrows():
                x=0
                y=0
                w=self._country_data.loc[index,"code_subregion"]
                if w in self._list_translation.keys():
                    x=self._list_translation[w][0]
                    y=self._list_translation[w][1]
                g = sa.translate(self._country_data.loc[index, 'geometry'], xoff=x, yoff=y)
                tmp.append(g)
            self._country_data['geometry']=tmp

            # Remove COM with dense geometry true, too many islands to manage
            self._country_data=self._country_data[self._country_data.code_subregion!='980']

        elif self.get_country() == 'USA':
            tmp = []
            for index, poi in self._country_data.iterrows():
                x=0
                y=0
                w=self._country_data.loc[index,"code_subregion"]
                if w in self._list_translation.keys():
                    x=self._list_translation[w][0]
                    y=self._list_translation[w][1]
                    g=sa.scale(sa.translate(self._country_data.loc[index, 'geometry'],xoff=x,yoff=y),\
                                            xfact=self._list_scale[w],yfact=self._list_scale[w],origin=self._list_center[w])
                else:
                    g=self._country_data.loc[index, 'geometry']

                tmp.append(g)
            self._country_data['geometry']=tmp
        else:
            raise CoaError("The current country does not have dense geometry support.")

        self._country_data_region = None
        self._country_data_subregion = None
        self._is_dense_geometry = True
        self._is_main_geometry = False

    def set_exploded_geometry(self):
        """  If used, we're using for the current country a dense geometry forsubregions
        and regions.
        Moreover we're exploding internal dense geometry for some countries (currently IdF
        for France, only).

        It's not possible to go back.
        """

        if self.is_main_geometry():
            raise CoaError("You already set the main geometry. Cannot set the exploded geometry now.")

        if self.is_dense_geometry():
            raise CoaError("You already set the dense geometry. Cannot set the exploded geometry now.")

        if self.is_exploded_geometry():
            return

        self.set_dense_geometry()

        if self.get_country() == 'FRA':
            # Add Ile de France zoom
            idf_translation=(-6.5,-5)
            idf_scale=3
            idf_center=(-1.5,43)
            tmp = []
            for index, poi in self._country_data.iterrows():
                g=self._country_data.loc[index, 'geometry']
                if self._country_data.loc[index,'code_subregion'] in ['75','91','92','93','94','95','77','78']:
                    g2=sa.scale(sa.translate(g,xoff=idf_translation[0],yoff=idf_translation[1]),\
                                            xfact=idf_scale,yfact=idf_scale,origin=idf_center)
                    g=g2 # so.unary_union([g,g2]) # uncomment if you want a copy
                tmp.append(g)
            self._country_data['geometry']=tmp

        self._is_dense_geometry = False
        self._is_main_geometry = False
        self._is_exploded_geometry = True

    def set_main_geometry(self):
        """  If used, we're using only for the current country the main
        geometry for subregions and regions.
        It's not possible to go back.
        """
        if self.is_main_geometry():
            return

        if self.is_dense_geometry() or self.is_exploded_geometry():
            raise CoaError("You already set the dense or exploded geometry. Cannot set the main geometry now.")

        if self.get_country()=='FRA':
            self._country_data = self._country_data[~self._country_data['code_subregion'].isin(self._list_translation.keys())]
            # Remove COM with main geometry true, too many islands to manage
            self._country_data=self._country_data[self._country_data.code_subregion!='980']
        elif self.get_country()=='USA':
            self._country_data = self._country_data[~self._country_data['code_subregion'].isin(self._list_translation.keys())]
        else:
            raise CoaError("The current country does not have dense geometry support.")

        self._country_data_region = None
        self._country_data_subregion = None
        self._is_main_geometry = True

    def is_dense_geometry(self):
        """Return the self._is_dense_geometry variable
        """
        return self._is_dense_geometry

    def is_exploded_geometry(self):
        """Return the self._is_exploded_geometry variable
        """
        return self._is_exploded_geometry

    def is_main_geometry(self):
        """Return the self._is_main_geometry variable
        """
        return self._is_main_geometry

    def get_source(self):
        """ Return informations about URL sources
        """
        if self.get_country() != None:
            return self._source_dict[self.get_country()]
        else:
            return self._source_dict

    def get_country(self):
        """ Return the current country used.
        """
        return self._country

    def get_list_countries(self):
        """ This function returns back the list of supported countries
        """
        return sorted(list(self._country_info_dict.keys()))

    def is_init(self):
        """Test if the country is initialized. Return True if it is. False if not.
        """
        if self.get_country() != None:
            return True
        else:
            return False

    def test_is_init(self):
        """Test if the country is initialized. If not, raise a CoaDbError.
        """
        if self.is_init():
            return True
        else:
            raise CoaDbError("The country is not set. Use a constructor with non empty country string.")

    def get_region_list(self):
        """ Return the list of available regions with code, name and geometry
        """
        cols=[c for c in self.get_list_properties() if '_region' in c]
        cols.append('geometry')
        return self.get_data(True)[cols]

    def is_region(self,r):
        """ Return False if r is a not a known region, return the correctly capitalized name if ok
        """
        r=tostdstring(r)
        for i in self.get_region_list().name_region.to_list():
            if tostdstring(i) == r:
                return i
        return False

    def get_subregion_list(self):
        """ Return the list of available subregions with code, name and geometry
        """
        cols=[c for c in self.get_list_properties() if '_subregion' in c ]
        cols.append('geometry')
        return self.get_data()[cols]

    def is_subregion(self,r):
        """ Return False if r is a not a known region, return the correctly capitalized name if ok
        """
        r2=tostdstring(r)
        for i in self.get_subregion_list().name_subregion.to_list():
            if tostdstring(i) == r2:
                return i
        a=self.get_subregion_list()[self.get_subregion_list().code_subregion==r].name_subregion.values
        if a.size == 1:
            return a[0]
        return False

    def get_subregions_from_region(self,**kwargs):
        """ Return the list of subregions within a specified region.
        Should give either the code or the name of the region as strings in kwarg : code=# or name=#
        Output default is 'code' of subregions. Can be changed with output='name'.
        """
        kwargs_test(kwargs,['name','code','output'],'Should give either name or code of region. Output can be changed with the output option.')
        code=kwargs.get("code",None)
        name=kwargs.get("name",None)
        out=kwargs.get("output",'code')
        if not (code == None) ^ (name == None):
            raise CoaKeyError("Should give either code or name of region, not both.")
        if not out in ['code','name']:
            raise CoaKeyError("Should set output either as 'code' or 'name' for subregions.")

        if name != None:
            if not isinstance(name,str):
                raise CoaTypeError("Name should be given as string.")
            if not name in self.get_region_list()['name_region'].to_list():
                raise CoaWhereError ("The region "+name+" does not exist for country "+self.get_country()+". See get_region_list().")
            cut=(self.get_data(True)['name_region']==name)

        if code != None:
            if not isinstance(code,str):
                raise CoaTypeError("Name should be given as string.")
            if not code in self.get_region_list()['code_region'].to_list():
                raise CoaWhereError("The region "+code+" does not exist for country "+self.get_country()+". See get_region_list().")
            cut=(self.get_data(True)['code_region']==code)

        return self.get_data(True)[cut][out+'_subregion'].iloc[0]#to_list()

    def get_subregions_from_list_of_region_names(self,l,output='code'):
        """ Return the list of subregions according to list of region names given.
        The output argument ('code' as default) is given to the get_subregions_from_region function.
        """
        if not isinstance(l,list):
            raise CoaTypeError("Should provide list as argument")
        s=[]
        for r in l:
            s=s+self.get_subregions_from_region(name=r,output=output)
        return s

    def get_regions_from_subregion(self,code,output='code'):
        """ Return the list of regions where the subregion, given by a code, is.
        Output default is 'code' of subregions. Can be changer with output='name'.
        """

        if not output in ['code','name']:
            raise CoaKeyError('The output option should be "code" or "name" only')

        if not code in self.get_subregion_list()['code_subregion'].to_list():
            raise CoaWhereError("The subregion "+code+" does not exist for country "+self.get_country()+". See get_subregion_list().")

        l=[]
        for k,v in self.get_data(True).iterrows():
            if code in v.code_subregion:
                if output == 'code':
                    l.append(v.code_region)
                else: # due to first test, that's for sure name
                    l.append(v.name_region)
        return list(dict.fromkeys(l))

    def get_regions_from_list_of_subregion_codes(self,l,output='code'):
        """ Return the list of regions according to list of subregion names given.
        The output argument ('code' as default) is given to the get_regions_from_subregion function.
        """
        if not isinstance(l,list):
            raise CoaTypeError("Should provide list as argument")
        s=[]
        for sr in l:
            s=s+self.get_regions_from_subregion(sr,output=output)
        return list(dict.fromkeys(s))

    def get_regions_from_macroregion(self,**kwargs):
        """ Return the list of regions included in another macroregion
        Can provide input as code= or name=
        Can provide output as 'name' or 'code' (default).
        """
        kwargs_test(kwargs,['name','code','output'],'Should give either name or code of region. Output can be changed with the output option.')
        code=kwargs.get("code",None)
        name=kwargs.get("name",None)
        out=kwargs.get("output",'code')

        if not (code == None) ^ (name == None):
            raise CoaKeyError("Should give either code or name of region, not both.")
        if not out in ['code','name']:
            raise CoaKeyError("Should set output either as 'code' or 'name' for subregions.")

        dict_input={k:v for k,v in kwargs.items() if k in ['code','name']}
        r_out=self.get_regions_from_list_of_subregion_codes(self.get_subregions_from_region(**dict_input),output=out)

        # remove the input
        rl=self.get_region_list()
        if code != None:
            if out=='code':
                input=rl[rl.code_region==code].name_region.item()
            else:
                input=code
        else:
            if out=='name':
                input=name
            else:
                input=rl[rl.name_region==code].code_region.item()

        if input in r_out:
            r_out.remove(input)

        # Append the input in the right position, the macro region should be at the end
        if len(r_out) == 1: # the input is not a macro region but just a region
            r_out.insert(0,input)
        else: # the input is a real macro region
            r_out.append(input)

        return r_out

    def get_list_properties(self):
        """Return the list of available properties for the current country
        """
        if self.test_is_init():
            return sorted(self._country_data.columns.to_list())

    def get_data(self,region_version=False):
        """Return the whole geopandas data.
        If region_version = True (not default), the pandas output is region based focalized.
        """
        if self.test_is_init():
            if region_version:
                if not isinstance(self._country_data_region,pd.DataFrame): # i.e. is None
                    col_reg=[c for c in self._country_data.columns.tolist() if '_region' in c]
                    col=col_reg.copy()
                    col.append('geometry') # to merge the geometry of subregions
                    for p in self.get_list_properties():
                        if ('_subregion' in p) and pd.api.types.is_numeric_dtype(self._country_data[p]):
                            col.append(p)
                    if not 'code_subregion' in col:
                        col.append('code_subregion') # to get the list of subregion in region
                    if not 'name_subregion' in col:
                        col.append('name_subregion') # to get the list of subregion name in region

                    pr=self._country_data[col].copy()

                    # Country specific management
                    if self.get_country()=='FRA': # manage pseudo 'FRA' regions 'Métropole' and 'Outre-mer'
                        metropole_cut=pr.code_region.astype(int)>=10
                        pr_metropole=pr[metropole_cut].copy()
                        pr_metropole['code_region']='999'
                        pr_metropole['name_region']='Métropole'
                        pr_metropole['flag_region']=''
                        pr_outremer=pr[~metropole_cut].copy()
                        pr_outremer['code_region']='000'
                        pr_outremer['name_region']='Outre-mer'
                        pr_outremer['flag_region']=''

                        pr=pd.concat([pr,pr_metropole],ignore_index=True)
                        pr=pd.concat([pr,pr_outremer],ignore_index=True)
                        #pr=pr.append(pr_metropole,ignore_index=True).append(pr_outremer,ignore_index=True)

                    elif self.get_country()=='ESP' : # manage pseudo 'ESP' regions within and outside continent
                        islands_cut=pr.code_region.isin(['05'])
                        pr_metropole=pr[~islands_cut].copy()
                        pr_metropole['code_region']='99'
                        pr_metropole['name_region']='España peninsular'
                        pr_metropole['flag_region']=''

                        pr_outremer=pr[islands_cut].copy()
                        pr_outremer['code_region']='00'
                        pr_outremer['name_region']='Islas españolas'
                        pr_outremer['flag_region']=''

                        pr=pr.append(pr_metropole,ignore_index=True).append(pr_outremer,ignore_index=True)

                    elif self.get_country()=='PRT' : # manage pseudo 'PRT' regions within and outside continent
                        islands_cut=pr.code_region.isin(['PT.AC','PT.MA'])
                        pr_metropole=pr[~islands_cut].copy()
                        pr_metropole['code_region']='PT.99'
                        pr_metropole['name_region']='Portugal continental'
                        pr_metropole['flag_region']=''

                        pr_outremer=pr[islands_cut].copy()
                        pr_outremer['code_region']='PT.00'
                        pr_outremer['name_region']='Ilhas portuguesas'
                        pr_outremer['flag_region']=''

                        pr=pd.concat([pr,pr_metropole],ignore_index=True)
                        pr=pd.concat([pr,pr_outremer],ignore_index=True)
                        #pr=pr.append(pr_metropole,ignore_index=True).append(pr_outremer,ignore_index=True)

                    elif self.get_country()=='USA':
                        usa_col=pr.columns.tolist()
                        #usa_col.remove('_subregion') # Remove numeric column, if not, the dissolve does not work properly
                        #usa_col.remove('area_subregion') # idem
                        pr=pr[usa_col]

                    elif self.get_country()=='EUR':
                        pr.loc[pr.geometry.isnull(),'geometry']=sg.Point()  # For correct geometry merge
                        pr['geometry'] = pr['geometry'].buffer(0.001) # needed with geopandas 0.10.2' for EUR data only (apparently)

                    pr['code_subregion']=pr.code_subregion.apply(lambda x: [x])
                    pr['name_subregion']=pr.name_subregion.apply(lambda x: [x])

                    self._country_data_region=pr.dissolve(by=col_reg,aggfunc=(lambda x: x.sum())).sort_values(by='code_region').reset_index()
                    for x in ['population','area']:
                        if x+'_subregion' in self._country_data_region.columns:
                            self._country_data_region.rename(columns={x+'_subregion':x+'_region'},inplace=True)

                return self._country_data_region
            else:
                if not isinstance(self._country_data_subregion,pd.DataFrame): #i.e. is None
                    self._country_data_subregion=self._country_data.sort_values(by='code_subregion')
                return self._country_data_subregion

    def add_field(self,**kwargs):
        """Return a the data pandas.Dataframe with an additionnal column with property prop.

        Arguments :
        input        : pandas.Dataframe object. Mandatory.
        field        : field of properties to add. Should be within the get_list_prop() list. Mandatory.
        input_key    : input geo key of the input pandas dataframe. Default  'where'
        geofield     : internal geo field to make the merge. Default 'code_subregion'
        region_merging : Boolean value. Default False, except if the geofield contains '_region'.
                       If True, the merge between input dans GeoCountry data is done within the
                       region version of the data, not the subregion data which is the default
                       behavious.
        overload   : Allow to overload a field. Boolean value. Default : False
        """

        # Test of args
        kwargs_test(kwargs,['input','field','input_key','geofield','geotype','overload'],
            'Bad args used in the add_field() function.')

        # Testing input
        data=kwargs.get('input',None) # the panda
        if not isinstance(data,pd.DataFrame):
            raise CoaTypeError('You should provide a valid input pandas'
                ' DataFrame as input. See help.')
        data=data.copy()

        # Testing input_key
        input_key=kwargs.get('input_key','where')
        if not isinstance(input_key,str):
            raise CoaTypeError('The input_key should be given as a string.')
        if input_key not in data.columns.tolist():
            raise CoaKeyError('The input_key "'+input_key+'" given is '
                'not a valid column name of the input pandas dataframe.')

        # Testing geofield
        geofield=kwargs.get('geofield','code_subregion')
        if not isinstance(geofield,str):
            raise CoaTypeError('The geofield should be given as a string.')
        if geofield not in self._country_data.columns.tolist():
            raise CoaKeyError('The geofield "'+geofield+'" given is '
                'not a valid column name of the available data. '
                'See get_list_properties() for valid fields.')

        region_merging=kwargs.get('region_merging',None)
        if region_merging == None:
            if '_region' in geofield:
                region_merging=True
            else:
                region_merging=False

        if not isinstance(region_merging,bool):
            raise CoaKeyError('The region_mergin key should be boolean. See help.')

        # Testing fields
        prop=kwargs.get('field',None) # field list
        if prop == None:
            raise CoaKeyError('No field given. See help.')
        if not isinstance(prop,list):
            prop=[prop] # make the prop input a list if needed

        if not all(isinstance(p, str) for p in prop):
            raise CoaTypeError("Each property should be a string whereas "+str(prop)+" is not a list of string.")

        if not all(p in self.get_list_properties() for p in prop):
            raise CoaKeyError("The property "+prop+" is not available for country "+self.get_country()+".")

        # Testing overload
        overload=kwargs.get('overload',False)
        if not isinstance(overload,bool):
            raise CoaTypeError('The overload option should be a boolean.')

        if not overload and not all(p not in data.columns.tolist() for p in prop):
            raise CoaKeyError('Some fields already exist in you panda '
                'dataframe columns. You may set overload to True.')

        # Is the oject properly initialized ?
        self.test_is_init()

        # Now let's go for merging
        prop.append('code_subregion')
        return data.merge(self.get_data(region_merging)[prop],how='left',left_on=input_key,\
                            right_on=geofield)<|MERGE_RESOLUTION|>--- conflicted
+++ resolved
@@ -594,14 +594,8 @@
                                     })  # add UE for other analysis
 
         # --- filling cw information
-<<<<<<< HEAD
-        p_cw=pd.read_html(get_local_from_url('https://en.wikipedia.org/wiki/Member_states_of_the_Commonwealth_of_Nations'))
-        self._cw=[w.split('[')[0] for w in p_cw[1]['Country'].to_list()]   # removing wikipedia notes
-=======
         p_cw=pd.read_html(get_local_from_url('https://en.wikipedia.org/w/index.php?title=Member_states_of_the_Commonwealth_of_Nations&oldid=1090420488'))
         self._cw=[w.split('[')[0] for w in p_cw[0]['Country'].to_list()]   # removing wikipedia notes
->>>>>>> b8dcb16e
-
         # --- get the UnitedNation GeoScheme and organize the data
         p_gs=pd.read_html(get_local_from_url(self._source_dict["GeoScheme"],0))[0]
         p_gs.columns=['country','capital','iso2','iso3','num','m49']
